# Dragon Shield – Personal Asset Management 🐉🛡️

<<<<<<< HEAD
**Version 2.4** | June 18, 2025
=======
**Version 2.2** | June 17, 2025
>>>>>>> 7d9f0c92

Dragon Shield is a native macOS application for private investors to track, analyze and document all assets entirely offline. Every byte of financial data remains on your Mac, encrypted in a local database—no cloud, no telemetry.

The app follows Apple's best-in-class UX conventions while embracing ZEN-minimalism for clarity and focus.

## ✨ Key Features (End-Goal Vision)

- **Local-First & Private**: Data never leaves your Mac. No sync, no external servers.
- **Encrypted Storage**: Portfolio encrypted at rest with SQLCipher (AES-256).
- **Diverse Asset Tracking**: Stocks, ETFs, Bonds, Real Estate, Crypto, Options, Structured Products, Cash/Bank Accounts.
- **Document Parsing**: Import monthly statements in CSV, XLSX or PDF (German & English) with automatic ISIN/symbol, quantity, price and fee extraction.

### Asset Dashboard
Four drill-down tiles:
- **Tile 1** – Portfolio allocation vs. target (pie/treemap)
- **Tile 2** – Actual vs. target per asset class (bar chart)
- **Tile 3** – Top-5 positions list (delta to target, P&L, user-selectable scope)
- **Tile 4** – Alerts & actions list (e.g., stale prices > 30 days)

### Additional Features
- **Target Allocation & Alerts**: Define goals per class/instrument; automatic gap calculation and alerting
- **Transaction History**: Chronological log with rich filter & sort, CSV export
- **Positions**: Lists position reports directly from the database with account and instrument details
- **Strategy Documentation**: Markdown notes field beside each instrument and at portfolio level
- **Native macOS Experience**: Swift + SwiftUI, system dark/light mode, Touch ID unlock (planned)
- **Minimalist UI**: Single accent color, generous whitespace, keyboard-first workflow (⌘-K palette)

## 🚧 Current Status & Roadmap

This project follows an Agile, iterative approach.

### Completed
- ✅ **Iteration 0 — Bedrock**
  - Repo & Xcode scaffold
  - Encrypted SQLite schema
  - Swift⇄Python CLI bridge

- ✅ **Iteration 1 — Manual CRUD**
  - Add / edit instruments & transactions

- ✅ **Iteration 2 — Dashboard Tile 1**
  - Allocation vs. target visual

### In Progress
- 🟡 **Iteration 3 — Import v1**
  - CSV/XLSX parser (German)

### Upcoming
- ⏭ Alerts engine
- ⏭ PDF parser
- ⏭ Options valuation
- ⏭ Touch ID key management
- ⏭ Public beta

*Legend: 🟡 = active • ⏭ = next*

## 🛠️ Technology Stack

- **Frontend**: Swift / SwiftUI (+ Charts)
- **Backend Logic**: Python 3.11 (parsing, analytics)
- **Database**: Encrypted SQLite (SQLCipher v4)
- **Build Tools**: Xcode 15+, SwiftPM, Python venv
- **Swift⇄Python Bridge**: CLI invocation (Swift spawns Python scripts)

## 📁 Project Structure

```
DragonShield/
├── DragonShieldApp.swift          # Entry point
├── Views/                         # SwiftUI screens
├── Models/ & Services/            # Combine, data access
├── python_scripts/                # Parsers, analytics
├── docs/                          # schema.sql, ADRs
├── tests/                         # Unit & UI tests
├── README.md                      # This file
└── LICENSE
```

## 🚀 Getting Started / Setup

1. **Clone the repository**
   ```bash
   git clone <your-repository-url>
   cd DragonShield
   ```

2. **Create Python virtual environment**
   ```bash
   python3 -m venv .venv
   ```

3. **Activate virtual environment**
   ```bash
   source .venv/bin/activate
   ```

4. **Install Python dependencies**
   ```bash
   pip install -r requirements.txt
   ```
   *Note: Create requirements.txt first (e.g. pysqlcipher3, pandas, openpyxl, pdfplumber)*

5. **Open the Xcode project**
   ```bash
   open DragonShield.xcodeproj
   ```

6. **Build & run**
   - Select DragonShield → My Mac and press ⌘R

> **⚠️ Important**: The current build is developer-only. Replace the default DB key with a Keychain-managed key before storing real data.

## 💾 Database Information

- **Type**: SQLite
- **Path**: `~/Library/Application Support/DragonShield/dragonshield.sqlite`
- **Encryption**: SQLCipher (AES-256)
- **Schema**: `docs/schema.sql`
- **Dev Key**: Temporary; do not use for production data

## Updating the Database

Run the deploy script to rebuild the database from the schema and copy it to your Application Support folder. The script prints the schema version and final path:

```bash
python3 python_scripts/deploy_db.py
```

## 💡 Usage

At present the application must be run from Xcode. Future releases will ship a signed & notarized .app bundle.

## 🤝 Contributing

This is a personal passion project, but issues and PRs are welcome. Please keep PRs focused and well-documented.

## 📜 License

Dragon Shield is released under the MIT License. See LICENSE for full text.

## Version History

<<<<<<< HEAD
- 2.4: Import script supports multiple files and shows summaries.
- 2.3: Import tool compatible with Python 3.8+.
- 2.2: Automated database build and deployment with version logging.
=======
- 2.2: Added Python tests and CI workflow.
>>>>>>> 7d9f0c92
- 2.1: Documented database deployment script.
- 2.0: Initial project documentation.<|MERGE_RESOLUTION|>--- conflicted
+++ resolved
@@ -1,10 +1,7 @@
 # Dragon Shield – Personal Asset Management 🐉🛡️
 
-<<<<<<< HEAD
+
 **Version 2.4** | June 18, 2025
-=======
-**Version 2.2** | June 17, 2025
->>>>>>> 7d9f0c92
 
 Dragon Shield is a native macOS application for private investors to track, analyze and document all assets entirely offline. Every byte of financial data remains on your Mac, encrypted in a local database—no cloud, no telemetry.
 
@@ -147,12 +144,9 @@
 
 ## Version History
 
-<<<<<<< HEAD
 - 2.4: Import script supports multiple files and shows summaries.
 - 2.3: Import tool compatible with Python 3.8+.
 - 2.2: Automated database build and deployment with version logging.
-=======
 - 2.2: Added Python tests and CI workflow.
->>>>>>> 7d9f0c92
 - 2.1: Documented database deployment script.
 - 2.0: Initial project documentation.