-- DragonShield/docs/schema.sql
-- Dragon Shield Database Creation Script
<<<<<<< HEAD
-- Version 4.11 - Enhanced Institutions with contact info and default currency
=======
-- Version 4.11 - Extend Institutions table with operational fields
>>>>>>> 50747b10
-- Created: 2025-05-24
-- Updated: 2025-06-19
--
-- RECENT HISTORY:
-- - v4.7 -> v4.8: Added Institutions table and linked Accounts to it.
-- - v4.6 -> v4.7: Added db_version configuration row in seed data.
-- - v4.5 -> v4.6: Extracted seed data into schema.txt for easier migrations.
-- - v4.6 -> v4.7: Added db_version configuration entry.
-- - v4.4 -> v4.5: Added PositionReports table, renamed CurrentHoldings view to
--   Positions, updated PortfolioSummary and AccountSummary views.
-- - v4.3 -> v4.4: Normalized AccountTypes into a separate table. Updated Accounts table and AccountSummary view.
-- - v4.8 -> v4.9: Introduced AssetClasses and AssetSubClasses tables.
-- - v4.10 -> v4.11: Expanded Institutions with contact info and currency fields.
-- - (Previous history for v4.3 and earlier...)
--

PRAGMA foreign_keys = OFF;

DROP VIEW IF EXISTS DataIntegrityCheck;
DROP VIEW IF EXISTS InstrumentPerformance;
DROP VIEW IF EXISTS LatestExchangeRates;
DROP VIEW IF EXISTS AccountSummary;
DROP VIEW IF EXISTS PortfolioSummary;
DROP VIEW IF EXISTS Positions;

DROP TABLE IF EXISTS PositionReports;
DROP TABLE IF EXISTS ImportSessions;
DROP TABLE IF EXISTS Transactions;
DROP TABLE IF EXISTS TransactionTypes;
DROP TABLE IF EXISTS Institutions;
DROP TABLE IF EXISTS Accounts;
DROP TABLE IF EXISTS AccountTypes; -- Dropping new table if it exists
DROP TABLE IF EXISTS PortfolioInstruments;
DROP TABLE IF EXISTS Portfolios;
DROP TABLE IF EXISTS Instruments;
DROP TABLE IF EXISTS AssetSubClasses;
DROP TABLE IF EXISTS AssetClasses;
DROP TABLE IF EXISTS FxRateUpdates;
DROP TABLE IF EXISTS ExchangeRates;
DROP TABLE IF EXISTS Currencies;
DROP TABLE IF EXISTS Configuration;

PRAGMA foreign_keys = ON;

--=============================================================================
-- CONFIGURATION AND STATIC DATA TABLES
--=============================================================================

CREATE TABLE Configuration (
    config_id INTEGER PRIMARY KEY AUTOINCREMENT,
    key TEXT NOT NULL UNIQUE,
    value TEXT NOT NULL,
    data_type TEXT NOT NULL CHECK (data_type IN ('string', 'number', 'boolean', 'date')),
    description TEXT,
    created_at DATETIME DEFAULT CURRENT_TIMESTAMP,
    updated_at DATETIME DEFAULT CURRENT_TIMESTAMP
);


--=============================================================================
-- CURRENCY AND EXCHANGE RATE MANAGEMENT
--=============================================================================

CREATE TABLE Currencies (
    currency_code TEXT PRIMARY KEY,
    currency_name TEXT NOT NULL,
    currency_symbol TEXT,
    is_active BOOLEAN DEFAULT 1,
    api_supported BOOLEAN DEFAULT 1,
    created_at DATETIME DEFAULT CURRENT_TIMESTAMP,
    updated_at DATETIME DEFAULT CURRENT_TIMESTAMP
);


CREATE TABLE ExchangeRates (
    rate_id INTEGER PRIMARY KEY AUTOINCREMENT,
    currency_code TEXT NOT NULL,
    rate_date DATE NOT NULL,
    rate_to_chf REAL NOT NULL CHECK (rate_to_chf > 0),
    rate_source TEXT DEFAULT 'manual' CHECK (rate_source IN ('manual', 'api', 'import')),
    api_provider TEXT,
    is_latest BOOLEAN DEFAULT 0,
    created_at DATETIME DEFAULT CURRENT_TIMESTAMP,
    FOREIGN KEY (currency_code) REFERENCES Currencies(currency_code),
    UNIQUE(currency_code, rate_date)
);


CREATE TABLE FxRateUpdates (
    update_id INTEGER PRIMARY KEY AUTOINCREMENT,
    update_date DATE NOT NULL,
    api_provider TEXT NOT NULL,
    currencies_updated TEXT,
    status TEXT CHECK (status IN ('SUCCESS', 'PARTIAL', 'FAILED')),
    error_message TEXT,
    rates_count INTEGER DEFAULT 0,
    execution_time_ms INTEGER,
    created_at DATETIME DEFAULT CURRENT_TIMESTAMP
);

CREATE INDEX idx_exchange_rates_date ON ExchangeRates(rate_date);
CREATE INDEX idx_exchange_rates_currency ON ExchangeRates(currency_code);
CREATE INDEX idx_exchange_rates_latest ON ExchangeRates(currency_code, is_latest) WHERE is_latest = 1;

--=============================================================================
-- ASSET MANAGEMENT
--=============================================================================


CREATE TABLE AssetClasses (
    class_id INTEGER PRIMARY KEY AUTOINCREMENT,
    class_code TEXT NOT NULL UNIQUE,
    class_name TEXT NOT NULL,
    class_description TEXT,
    sort_order INTEGER DEFAULT 0,
    created_at DATETIME DEFAULT CURRENT_TIMESTAMP,
    updated_at DATETIME DEFAULT CURRENT_TIMESTAMP
);

CREATE TABLE AssetSubClasses (
    sub_class_id INTEGER PRIMARY KEY AUTOINCREMENT,
    class_id INTEGER NOT NULL,
    sub_class_code TEXT NOT NULL UNIQUE,
    sub_class_name TEXT NOT NULL,
    sub_class_description TEXT,
    sort_order INTEGER DEFAULT 0,
    created_at DATETIME DEFAULT CURRENT_TIMESTAMP,
    updated_at DATETIME DEFAULT CURRENT_TIMESTAMP,
    FOREIGN KEY (class_id) REFERENCES AssetClasses(class_id)
);


CREATE TABLE Instruments (
    instrument_id INTEGER PRIMARY KEY AUTOINCREMENT,
    isin TEXT UNIQUE,
    ticker_symbol TEXT,
    instrument_name TEXT NOT NULL,
    sub_class_id INTEGER NOT NULL,
    currency TEXT NOT NULL,
    country_code TEXT,
    exchange_code TEXT,
    sector TEXT,
    include_in_portfolio BOOLEAN DEFAULT 1,
    is_active BOOLEAN DEFAULT 1,
    notes TEXT,
    created_at DATETIME DEFAULT CURRENT_TIMESTAMP,
    updated_at DATETIME DEFAULT CURRENT_TIMESTAMP,
    FOREIGN KEY (sub_class_id) REFERENCES AssetSubClasses(sub_class_id),
    FOREIGN KEY (currency) REFERENCES Currencies(currency_code)
);


CREATE INDEX idx_instruments_isin ON Instruments(isin);
CREATE INDEX idx_instruments_ticker ON Instruments(ticker_symbol);
CREATE INDEX idx_instruments_sub_class ON Instruments(sub_class_id);
CREATE INDEX idx_instruments_currency ON Instruments(currency);

--=============================================================================
-- PORTFOLIO MANAGEMENT
--=============================================================================

CREATE TABLE Portfolios (
    portfolio_id INTEGER PRIMARY KEY AUTOINCREMENT,
    portfolio_code TEXT NOT NULL UNIQUE,
    portfolio_name TEXT NOT NULL,
    portfolio_description TEXT,
    is_default BOOLEAN DEFAULT 0,
    include_in_total BOOLEAN DEFAULT 1,
    sort_order INTEGER DEFAULT 0,
    created_at DATETIME DEFAULT CURRENT_TIMESTAMP,
    updated_at DATETIME DEFAULT CURRENT_TIMESTAMP
);


CREATE TABLE PortfolioInstruments (
    portfolio_id INTEGER NOT NULL,
    instrument_id INTEGER NOT NULL,
    assigned_date DATE DEFAULT CURRENT_DATE,
    target_allocation_percent REAL DEFAULT 0,
    created_at DATETIME DEFAULT CURRENT_TIMESTAMP,
    PRIMARY KEY (portfolio_id, instrument_id),
    FOREIGN KEY (portfolio_id) REFERENCES Portfolios(portfolio_id) ON DELETE CASCADE,
    FOREIGN KEY (instrument_id) REFERENCES Instruments(instrument_id) ON DELETE CASCADE
);

CREATE INDEX idx_portfolio_instruments_instrument ON PortfolioInstruments(instrument_id);

--=============================================================================
-- ACCOUNT MANAGEMENT (MODIFIED)
--=============================================================================

-- NEW TABLE: AccountTypes
CREATE TABLE AccountTypes (
    account_type_id INTEGER PRIMARY KEY AUTOINCREMENT,
    type_code TEXT NOT NULL UNIQUE, -- e.g., 'BANK', 'CUSTODY'
    type_name TEXT NOT NULL,        -- e.g., 'Bank Account', 'Custody Account'
    type_description TEXT,
    is_active BOOLEAN DEFAULT 1,
    created_at DATETIME DEFAULT CURRENT_TIMESTAMP,
    updated_at DATETIME DEFAULT CURRENT_TIMESTAMP
);

-- Populate AccountTypes

-- NEW TABLE: Institutions
CREATE TABLE Institutions (
    institution_id INTEGER PRIMARY KEY AUTOINCREMENT,
    institution_name TEXT NOT NULL,
    institution_type TEXT,
    bic TEXT,
    website TEXT,
    contact_info TEXT,
<<<<<<< HEAD
    default_currency TEXT,
    country_code TEXT,
=======
    default_currency TEXT CHECK (LENGTH(default_currency) = 3),
    country_code TEXT CHECK (LENGTH(country_code) = 2),
>>>>>>> 50747b10
    notes TEXT,
    is_active BOOLEAN DEFAULT 1,
    created_at DATETIME DEFAULT CURRENT_TIMESTAMP,
    updated_at DATETIME DEFAULT CURRENT_TIMESTAMP
);

-- MODIFIED TABLE: Accounts
CREATE TABLE Accounts (
    account_id INTEGER PRIMARY KEY AUTOINCREMENT,
    account_number TEXT UNIQUE,
    account_name TEXT NOT NULL,
    institution_id INTEGER NOT NULL,
    account_type_id INTEGER NOT NULL,
    currency_code TEXT NOT NULL,
    is_active BOOLEAN DEFAULT 1,
    include_in_portfolio BOOLEAN DEFAULT 1,
    opening_date DATE,
    closing_date DATE,
    notes TEXT,
    created_at DATETIME DEFAULT CURRENT_TIMESTAMP,
    updated_at DATETIME DEFAULT CURRENT_TIMESTAMP,
    FOREIGN KEY (institution_id) REFERENCES Institutions(institution_id),
    FOREIGN KEY (account_type_id) REFERENCES AccountTypes(account_type_id),
    FOREIGN KEY (currency_code) REFERENCES Currencies(currency_code)
);

-- Sample accounts (updated for account_type_id)


--=============================================================================
-- TRANSACTION MANAGEMENT
--=============================================================================

CREATE TABLE TransactionTypes (
    transaction_type_id INTEGER PRIMARY KEY AUTOINCREMENT,
    type_code TEXT NOT NULL UNIQUE,
    type_name TEXT NOT NULL,
    type_description TEXT,
    affects_position BOOLEAN DEFAULT 1,
    affects_cash BOOLEAN DEFAULT 1,
    is_income BOOLEAN DEFAULT 0,
    sort_order INTEGER DEFAULT 0
);


CREATE TABLE Transactions (
    transaction_id INTEGER PRIMARY KEY AUTOINCREMENT,
    account_id INTEGER NOT NULL,
    instrument_id INTEGER,
    transaction_type_id INTEGER NOT NULL,
    portfolio_id INTEGER,
    transaction_date DATE NOT NULL,
    value_date DATE,
    booking_date DATE,
    quantity REAL DEFAULT 0,
    price REAL DEFAULT 0,
    gross_amount REAL DEFAULT 0,
    fee REAL DEFAULT 0,
    tax REAL DEFAULT 0,
    net_amount REAL NOT NULL,
    transaction_currency TEXT NOT NULL,
    exchange_rate_to_chf REAL DEFAULT 1.0,
    amount_chf REAL,
    import_source TEXT DEFAULT 'manual' CHECK (import_source IN ('manual', 'csv', 'xlsx', 'pdf', 'api')),
    import_session_id INTEGER,
    external_reference TEXT,
    order_reference TEXT,
    description TEXT,
    notes TEXT,
    created_at DATETIME DEFAULT CURRENT_TIMESTAMP,
    updated_at DATETIME DEFAULT CURRENT_TIMESTAMP,
    FOREIGN KEY (account_id) REFERENCES Accounts(account_id),
    FOREIGN KEY (instrument_id) REFERENCES Instruments(instrument_id),
    FOREIGN KEY (transaction_type_id) REFERENCES TransactionTypes(transaction_type_id),
    FOREIGN KEY (portfolio_id) REFERENCES Portfolios(portfolio_id),
    FOREIGN KEY (transaction_currency) REFERENCES Currencies(currency_code)
);


CREATE INDEX idx_transactions_date ON Transactions(transaction_date);
CREATE INDEX idx_transactions_account ON Transactions(account_id);
CREATE INDEX idx_transactions_instrument ON Transactions(instrument_id);
CREATE INDEX idx_transactions_portfolio ON Transactions(portfolio_id);
CREATE INDEX idx_transactions_type ON Transactions(transaction_type_id);
CREATE INDEX idx_transactions_currency ON Transactions(transaction_currency);

--=============================================================================
-- IMPORT MANAGEMENT
--=============================================================================

CREATE TABLE ImportSessions (
    import_session_id INTEGER PRIMARY KEY AUTOINCREMENT,
    session_name TEXT NOT NULL,
    file_name TEXT NOT NULL,
    file_path TEXT,
    file_type TEXT NOT NULL CHECK (file_type IN ('CSV', 'XLSX', 'PDF')),
    file_size INTEGER,
    file_hash TEXT,
    institution_id INTEGER,
    import_status TEXT DEFAULT 'PENDING' CHECK (import_status IN ('PENDING', 'PROCESSING', 'COMPLETED', 'FAILED', 'CANCELLED')),
    total_rows INTEGER DEFAULT 0,
    successful_rows INTEGER DEFAULT 0,
    failed_rows INTEGER DEFAULT 0,
    duplicate_rows INTEGER DEFAULT 0,
    error_log TEXT,
    processing_notes TEXT,
    created_at DATETIME DEFAULT CURRENT_TIMESTAMP,
    started_at DATETIME,
    completed_at DATETIME,
    FOREIGN KEY (institution_id) REFERENCES Institutions(institution_id)
);

CREATE TABLE PositionReports (
    position_id INTEGER PRIMARY KEY AUTOINCREMENT,
    import_session_id INTEGER,
    account_id INTEGER NOT NULL,
    institution_id INTEGER NOT NULL,
    instrument_id INTEGER NOT NULL,
    quantity REAL NOT NULL,
    purchase_price REAL,
    current_price REAL,
    report_date DATE NOT NULL,
    uploaded_at DATETIME DEFAULT CURRENT_TIMESTAMP,
    FOREIGN KEY (import_session_id) REFERENCES ImportSessions(import_session_id),
    FOREIGN KEY (account_id) REFERENCES Accounts(account_id),
    FOREIGN KEY (institution_id) REFERENCES Institutions(institution_id),
    FOREIGN KEY (instrument_id) REFERENCES Instruments(instrument_id)
);

-- Sample import sessions for testing

-- Sample position reports for each session
--=============================================================================
-- TRIGGERS FOR AUTOMATIC CALCULATIONS
--=============================================================================

CREATE TRIGGER tr_calculate_chf_amount
AFTER INSERT ON Transactions
WHEN NEW.amount_chf IS NULL
BEGIN
    UPDATE Transactions
    SET
        amount_chf = NEW.net_amount * COALESCE(
            (SELECT rate_to_chf FROM ExchangeRates
             WHERE currency_code = NEW.transaction_currency
             AND rate_date <= NEW.transaction_date
             ORDER BY rate_date DESC LIMIT 1), 1.0
        ),
        exchange_rate_to_chf = COALESCE(
            (SELECT rate_to_chf FROM ExchangeRates
             WHERE currency_code = NEW.transaction_currency
             AND rate_date <= NEW.transaction_date
             ORDER BY rate_date DESC LIMIT 1), 1.0
        )
    WHERE transaction_id = NEW.transaction_id;
END;

CREATE TRIGGER tr_config_updated_at
AFTER UPDATE ON Configuration
BEGIN
    UPDATE Configuration
    SET updated_at = CURRENT_TIMESTAMP
    WHERE config_id = NEW.config_id;
END;

CREATE TRIGGER tr_instruments_updated_at
AFTER UPDATE ON Instruments
BEGIN
    UPDATE Instruments
    SET updated_at = CURRENT_TIMESTAMP
    WHERE instrument_id = NEW.instrument_id;
END;

--=============================================================================
-- PORTFOLIO CALCULATION VIEWS (AccountSummary MODIFIED)
--=============================================================================

CREATE VIEW Positions AS
SELECT
    p.portfolio_id,
    p.portfolio_name,
    i.instrument_id,
    i.instrument_name,
    i.isin,
    i.ticker_symbol,
    ac.class_name as asset_class,
    asc.sub_class_name as asset_sub_class,
    a.account_id,
    a.account_name,
    i.currency as instrument_currency,
    SUM(CASE
        WHEN tt.type_code = 'BUY' OR tt.type_code = 'TRANSFER_IN' THEN t.quantity
        WHEN tt.type_code = 'SELL' OR tt.type_code = 'TRANSFER_OUT' THEN -t.quantity
        ELSE 0
    END) as total_quantity,
    CASE
        WHEN SUM(CASE WHEN tt.type_code = 'BUY' THEN t.quantity ELSE 0 END) > 0
        THEN SUM(CASE WHEN tt.type_code = 'BUY' THEN ABS(t.amount_chf) ELSE 0 END) /
             SUM(CASE WHEN tt.type_code = 'BUY' THEN t.quantity ELSE 0 END)
        ELSE 0
    END as avg_cost_chf_per_unit,
    SUM(CASE WHEN tt.type_code = 'BUY' THEN ABS(t.amount_chf) ELSE 0 END) as total_invested_chf,
    SUM(CASE WHEN tt.type_code = 'SELL' THEN t.amount_chf ELSE 0 END) as total_sold_chf,
    SUM(CASE WHEN tt.type_code = 'DIVIDEND' THEN t.amount_chf ELSE 0 END) as total_dividends_chf,
    SUM(CASE WHEN tt.type_code = 'FEE' THEN t.amount_chf ELSE 0 END) as total_fees_chf,
    COUNT(t.transaction_id) as transaction_count,
    MIN(t.transaction_date) as first_transaction_date,
    MAX(t.transaction_date) as last_transaction_date
FROM Transactions t
JOIN Instruments i ON t.instrument_id = i.instrument_id
JOIN AssetSubClasses asc ON i.sub_class_id = asc.sub_class_id
JOIN AssetClasses ac ON asc.class_id = ac.class_id
JOIN Accounts a ON t.account_id = a.account_id
JOIN TransactionTypes tt ON t.transaction_type_id = tt.transaction_type_id
LEFT JOIN PortfolioInstruments pi ON i.instrument_id = pi.instrument_id
LEFT JOIN Portfolios p ON pi.portfolio_id = p.portfolio_id
WHERE t.transaction_date <= (SELECT value FROM Configuration WHERE key = 'as_of_date')
  AND i.include_in_portfolio = 1
  AND a.include_in_portfolio = 1
  AND i.is_active = 1
  AND (p.include_in_total = 1 OR p.include_in_total IS NULL)
  AND asc.sub_class_code != 'CASH'
GROUP BY p.portfolio_id, i.instrument_id, a.account_id
HAVING total_quantity > 0;

CREATE VIEW PortfolioSummary AS
SELECT
    COALESCE(p.portfolio_name, 'Unassigned') as portfolio_name,
    p.asset_class,
    COUNT(DISTINCT p.instrument_id) as instrument_count,
    SUM(p.transaction_count) as total_transactions,
    SUM(p.total_quantity * p.avg_cost_chf_per_unit) as current_market_value_chf,
    SUM(p.total_invested_chf) as total_invested_chf,
    SUM(p.total_sold_chf) as total_sold_chf,
    SUM(p.total_dividends_chf) as total_dividends_chf,
    SUM(p.total_fees_chf) as total_fees_chf,
    ROUND(
        (SUM(p.total_quantity * p.avg_cost_chf_per_unit) - SUM(p.total_invested_chf) + SUM(p.total_sold_chf)) /
        NULLIF(SUM(p.total_invested_chf), 0) * 100, 2
    ) as unrealized_return_percent,
    ROUND(
        SUM(p.total_dividends_chf) / NULLIF(SUM(p.total_invested_chf), 0) * 100, 2
    ) as dividend_yield_percent
FROM Positions p
WHERE p.asset_sub_class != 'Cash'
GROUP BY p.portfolio_name, p.asset_class
ORDER BY p.portfolio_name, p.asset_class;

-- MODIFIED VIEW: AccountSummary
CREATE VIEW AccountSummary AS
SELECT
    a.account_id,
    a.account_name,
    a.institution_name,
    act.type_name as account_type, -- MODIFIED: Get type_name from AccountTypes
    a.currency_code as account_currency, -- RENAMED for clarity from original schema's 'currency'
    COUNT(DISTINCT t.instrument_id) as instruments_count,
    COUNT(t.transaction_id) as transactions_count,
    SUM(CASE WHEN tt.type_code IN ('DEPOSIT', 'DIVIDEND', 'INTEREST') THEN t.amount_chf ELSE 0 END) as total_inflows_chf,
    SUM(CASE WHEN tt.type_code IN ('WITHDRAWAL', 'FEE', 'TAX') THEN ABS(t.amount_chf) ELSE 0 END) as total_outflows_chf,
    SUM(CASE WHEN tt.type_code = 'BUY' THEN ABS(t.amount_chf) ELSE 0 END) as total_purchases_chf,
    SUM(CASE WHEN tt.type_code = 'SELL' THEN t.amount_chf ELSE 0 END) as total_sales_chf,
    MIN(t.transaction_date) as first_transaction_date,
    MAX(t.transaction_date) as last_transaction_date
FROM Accounts a
JOIN AccountTypes act ON a.account_type_id = act.account_type_id -- NEW JOIN
LEFT JOIN Transactions t ON a.account_id = t.account_id
LEFT JOIN TransactionTypes tt ON t.transaction_type_id = tt.transaction_type_id
WHERE a.is_active = 1
  AND (t.transaction_date IS NULL OR t.transaction_date <= (SELECT value FROM Configuration WHERE key = 'as_of_date'))
GROUP BY a.account_id, a.account_name, a.institution_name, act.type_name, a.currency_code
ORDER BY a.account_name;

CREATE VIEW LatestExchangeRates AS
SELECT
    c.currency_code,
    c.currency_name,
    c.currency_symbol,
    COALESCE(er.rate_to_chf, 1.0) as current_rate_to_chf,
    COALESCE(er.rate_date, CURRENT_DATE) as rate_date,
    COALESCE(er.rate_source, 'manual') as rate_source
FROM Currencies c
LEFT JOIN ExchangeRates er ON c.currency_code = er.currency_code
    AND er.rate_date = (
        SELECT MAX(rate_date)
        FROM ExchangeRates er2
        WHERE er2.currency_code = c.currency_code
    )
WHERE c.is_active = 1
ORDER BY c.currency_code;

CREATE VIEW InstrumentPerformance AS
SELECT
    i.instrument_id,
    i.instrument_name,
    i.ticker_symbol,
    i.isin,
    ac.class_name,
    i.currency,
    COALESCE(SUM(CASE
        WHEN tt.type_code = 'BUY' OR tt.type_code = 'TRANSFER_IN' THEN t.quantity
        WHEN tt.type_code = 'SELL' OR tt.type_code = 'TRANSFER_OUT' THEN -t.quantity
        ELSE 0
    END), 0) as current_quantity,
    CASE
        WHEN SUM(CASE WHEN tt.type_code = 'BUY' THEN t.quantity ELSE 0 END) > 0
        THEN SUM(CASE WHEN tt.type_code = 'BUY' THEN ABS(t.amount_chf) ELSE 0 END) /
             SUM(CASE WHEN tt.type_code = 'BUY' THEN t.quantity ELSE 0 END)
        ELSE 0
    END as avg_cost_basis_chf,
    COALESCE(SUM(CASE WHEN tt.type_code = 'BUY' THEN ABS(t.amount_chf) ELSE 0 END), 0) as total_invested_chf,
    COALESCE(SUM(CASE WHEN tt.type_code = 'SELL' THEN t.amount_chf ELSE 0 END), 0) as total_sold_chf,
    COALESCE(SUM(CASE WHEN tt.type_code = 'DIVIDEND' THEN t.amount_chf ELSE 0 END), 0) as total_dividends_chf,
    COUNT(CASE WHEN t.transaction_id IS NOT NULL THEN 1 END) as transaction_count,
    MIN(t.transaction_date) as first_purchase_date,
    MAX(t.transaction_date) as last_transaction_date,
    i.include_in_portfolio,
    i.is_active
FROM Instruments i
JOIN AssetSubClasses asc ON i.sub_class_id = asc.sub_class_id
JOIN AssetClasses ac ON asc.class_id = ac.class_id
LEFT JOIN Transactions t ON i.instrument_id = t.instrument_id
    AND t.transaction_date <= (SELECT value FROM Configuration WHERE key = 'as_of_date')
LEFT JOIN TransactionTypes tt ON t.transaction_type_id = tt.transaction_type_id
GROUP BY i.instrument_id, i.instrument_name, i.ticker_symbol, i.isin, ac.class_name, i.currency, i.include_in_portfolio, i.is_active
ORDER BY i.instrument_name;

CREATE VIEW DataIntegrityCheck AS
SELECT
    'Missing FX Rates' as issue_type,
    'Currency: ' || t.transaction_currency || ', Date: ' || t.transaction_date as issue_description,
    COUNT(*) as occurrence_count
FROM Transactions t
LEFT JOIN ExchangeRates er ON t.transaction_currency = er.currency_code
    AND er.rate_date <= t.transaction_date
WHERE er.rate_id IS NULL
  AND t.transaction_currency != 'CHF'
GROUP BY t.transaction_currency, t.transaction_date
UNION ALL
SELECT
    'Instruments without Portfolio Assignment' as issue_type,
    'Instrument: ' || i.instrument_name as issue_description,
    1 as occurrence_count
FROM Instruments i
LEFT JOIN PortfolioInstruments pi ON i.instrument_id = pi.instrument_id
WHERE pi.portfolio_id IS NULL
  AND i.is_active = 1
UNION ALL
SELECT
    'Transactions without CHF Amount' as issue_type,
    'Transaction ID: ' || t.transaction_id as issue_description,
    1 as occurrence_count
FROM Transactions t
WHERE t.amount_chf IS NULL OR t.amount_chf = 0
UNION ALL
SELECT
    'Negative Positions' as issue_type,
    'Instrument: ' || i.instrument_name || ', Quantity: ' || SUM(CASE
        WHEN tt.type_code = 'BUY' THEN t.quantity
        WHEN tt.type_code = 'SELL' THEN -t.quantity
        ELSE 0
    END) as issue_description,
    1 as occurrence_count
FROM Transactions t
JOIN Instruments i ON t.instrument_id = i.instrument_id
JOIN TransactionTypes tt ON t.transaction_type_id = tt.transaction_type_id
GROUP BY i.instrument_id, i.instrument_name
HAVING SUM(CASE
           WHEN tt.type_code = 'BUY' THEN t.quantity
           WHEN tt.type_code = 'SELL' THEN -t.quantity
           ELSE 0
       END) < 0;

--=============================================================================
-- FINAL DATABASE SETUP AND OPTIMIZATION
--=============================================================================

PRAGMA foreign_keys = ON;
PRAGMA journal_mode = WAL;
ANALYZE;

--=============================================================================
-- DATABASE CREATION COMPLETED SUCCESSFULLY
--=============================================================================<|MERGE_RESOLUTION|>--- conflicted
+++ resolved
@@ -1,10 +1,6 @@
 -- DragonShield/docs/schema.sql
 -- Dragon Shield Database Creation Script
-<<<<<<< HEAD
 -- Version 4.11 - Enhanced Institutions with contact info and default currency
-=======
--- Version 4.11 - Extend Institutions table with operational fields
->>>>>>> 50747b10
 -- Created: 2025-05-24
 -- Updated: 2025-06-19
 --
@@ -217,13 +213,8 @@
     bic TEXT,
     website TEXT,
     contact_info TEXT,
-<<<<<<< HEAD
-    default_currency TEXT,
-    country_code TEXT,
-=======
     default_currency TEXT CHECK (LENGTH(default_currency) = 3),
     country_code TEXT CHECK (LENGTH(country_code) = 2),
->>>>>>> 50747b10
     notes TEXT,
     is_active BOOLEAN DEFAULT 1,
     created_at DATETIME DEFAULT CURRENT_TIMESTAMP,
