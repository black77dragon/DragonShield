-- DragonShield/docs/schema.txt
-- Dragon Shield Seed Data
<<<<<<< HEAD
-- Version 4.7 - Added db_version configuration
=======
-- Version 4.7 - Added db_version config
>>>>>>> d0779e94
-- Created: 2025-05-24
-- Updated: 2025-06-18
--
-- RECENT HISTORY:
-- - v4.6 -> v4.7: Added db_version configuration row.
-- - v4.5 -> v4.6: Seed data split from schema.sql
-- - v4.6 -> v4.7: Added db_version configuration entry
-- - v4.4 -> v4.5: Added PositionReports table, renamed CurrentHoldings view to Positions, updated PortfolioSummary and AccountSummary views.
-- - v4.3 -> v4.4: Normalized AccountTypes into a separate table. Updated Accounts table and AccountSummary view.
-- - (Previous history for v4.3 and earlier...)
--
INSERT INTO Configuration (key, value, data_type, description) VALUES
('base_currency', 'CHF', 'string', 'Base reporting currency'),
('as_of_date', '2025-05-24', 'date', 'Portfolio cut-off date for calculations'),
('decimal_precision', '4', 'number', 'Decimal precision for financial calculations'),
('auto_fx_update', 'true', 'boolean', 'Enable automatic FX rate updates'),
('fx_api_provider', 'exchangerate-api', 'string', 'FX rate API provider'),
('fx_update_frequency', 'daily', 'string', 'FX rate update frequency'),
('db_version', '4.7', 'string', 'Database schema version for migrations'),
('default_timezone', 'Europe/Zurich', 'string', 'Default timezone for the application'),
('table_row_spacing', '1.0', 'number', 'Spacing between table rows in points'),
('table_row_padding', '12.0', 'number', 'Vertical padding inside table rows in points'),
('table_font_size', '14.0', 'number', 'Font size for text in data table rows (in points)'),
('db_version', '4.7', 'string', 'Database schema version');
INSERT INTO Currencies (currency_code, currency_name, currency_symbol, api_supported) VALUES
('CHF', 'Swiss Franc', 'CHF', 0),
('EUR', 'Euro', '€', 1),
('USD', 'US Dollar', '$', 1),
('GBP', 'British Pound', '£', 1),
('JPY', 'Japanese Yen', '¥', 1),
('CAD', 'Canadian Dollar', 'C$', 1),
('AUD', 'Australian Dollar', 'A$', 1),
('SEK', 'Swedish Krona', 'SEK', 1),
('NOK', 'Norwegian Krone', 'NOK', 1),
('DKK', 'Danish Krone', 'DKK', 1),
('CNY', 'Chinese Yuan', '¥', 1),
('HKD', 'Hong Kong Dollar', 'HK$', 1),
('SGD', 'Singapore Dollar', 'S$', 1),
('BTC', 'Bitcoin', '₿', 1),
('ETH', 'Ethereum', 'Ξ', 1);
INSERT INTO ExchangeRates (currency_code, rate_date, rate_to_chf, rate_source, is_latest) VALUES
('CHF', '2025-05-24', 1.0000, 'manual', 1),
('EUR', '2025-05-24', 0.9200, 'api', 1),
('USD', '2025-05-24', 0.8800, 'api', 1),
('GBP', '2025-05-24', 0.7850, 'api', 1),
('JPY', '2025-05-24', 0.0058, 'api', 1),
('BTC', '2025-05-24', 59280.00, 'api', 1),
('ETH', '2025-05-24', 2890.50, 'api', 1);
INSERT INTO InstrumentGroups (group_code, group_name, group_description, sort_order) VALUES
('EQUITY', 'Equities', 'Individual stocks and equity instruments', 1),
('ETF', 'ETFs', 'Exchange-traded funds', 2),
('BOND', 'Bonds', 'Government and corporate bonds', 3),
('FUND', 'Mutual Funds', 'Mutual funds and investment funds', 4),
('CRYPTO', 'Cryptocurrencies', 'Digital assets and cryptocurrencies', 5),
('REIT', 'REITs', 'Real estate investment trusts', 6),
('COMMODITY', 'Commodities', 'Commodity investments and futures', 7),
('STRUCTURED', 'Structured Products', 'Certificates and structured products', 8),
('CASH', 'Cash & Money Market', 'Cash and money market instruments', 9),
('OTHER', 'Other', 'Other investment instruments', 10);
INSERT INTO Instruments (isin, ticker_symbol, instrument_name, group_id, currency, country_code, exchange_code, sector) VALUES
('CH0012032048', 'NESN', 'Nestlé SA', 1, 'CHF', 'CH', 'SWX', 'Consumer Staples'),
('CH0244767585', 'NOVN', 'Novartis AG', 1, 'CHF', 'CH', 'SWX', 'Healthcare'),
('CH0010570759', 'ROG', 'Roche Holding AG', 1, 'CHF', 'CH', 'SWX', 'Healthcare'),
('CH0038863350', 'ABB', 'ABB Ltd', 1, 'CHF', 'CH', 'SWX', 'Industrials'),
('US0378331005', 'AAPL', 'Apple Inc.', 1, 'USD', 'US', 'NASDAQ', 'Technology'),
('US5949181045', 'MSFT', 'Microsoft Corporation', 1, 'USD', 'US', 'NASDAQ', 'Technology'),
('US02079K3059', 'GOOGL', 'Alphabet Inc. Class A', 1, 'USD', 'US', 'NASDAQ', 'Technology'),
('US0231351067', 'AMZN', 'Amazon.com Inc.', 1, 'USD', 'US', 'NASDAQ', 'Consumer Discretionary'),
('IE00B4L5Y983', 'IWDA', 'iShares Core MSCI World UCITS ETF', 2, 'USD', 'IE', 'XETRA', NULL),
('IE00B6R52259', 'IEMM', 'iShares Core MSCI Emerging Markets IMI UCITS ETF', 2, 'USD', 'IE', 'XETRA', NULL),
('US9229087690', 'VTI', 'Vanguard Total Stock Market ETF', 2, 'USD', 'US', 'NYSE', NULL),
('CH0224397213', 'CH0224397213', 'Swiss Confederation 0.5% 2031', 3, 'CHF', 'CH', 'SWX', NULL),
(NULL, 'BTC', 'Bitcoin', 5, 'BTC', NULL, NULL, NULL),
(NULL, 'ETH', 'Ethereum', 5, 'ETH', NULL, NULL, NULL),
(NULL, 'CHF_CASH', 'Swiss Franc Cash', 9, 'CHF', 'CH', NULL, NULL),
(NULL, 'USD_CASH', 'US Dollar Cash', 9, 'USD', 'US', NULL, NULL);
INSERT INTO Portfolios (portfolio_code, portfolio_name, portfolio_description, is_default, sort_order) VALUES
('MAIN', 'Main Portfolio', 'Primary investment portfolio', 1, 1),
('PENSION', 'Pension Portfolio', '3rd pillar and pension investments', 0, 2),
('TRADING', 'Trading Portfolio', 'Short-term trading and speculation', 0, 3),
('CRYPTO', 'Crypto Portfolio', 'Cryptocurrency investments', 0, 4),
('CASH', 'Cash Management', 'Cash holdings and money market', 0, 5);
INSERT INTO PortfolioInstruments (portfolio_id, instrument_id)
SELECT 1, instrument_id FROM Instruments;
INSERT INTO PortfolioInstruments (portfolio_id, instrument_id)
SELECT 4, instrument_id FROM Instruments WHERE group_id = 5;
INSERT INTO PortfolioInstruments (portfolio_id, instrument_id)
SELECT 5, instrument_id FROM Instruments WHERE group_id = 9;
INSERT INTO AccountTypes (account_type_id, type_code, type_name, type_description) VALUES
(1, 'BANK', 'Bank Account', 'Standard bank checking or savings account'),
(2, 'CUSTODY', 'Custody Account', 'Brokerage or custody account for securities'),
(3, 'CRYPTO', 'Crypto Wallet/Account', 'Account for holding cryptocurrencies'),
(4, 'PENSION', 'Pension Account', 'Retirement or pension savings account'),
(5, 'CASH', 'Cash Account', 'Physical cash or simple cash holdings');
INSERT INTO Accounts (account_number, account_name, institution_name, institution_bic, account_type_id, currency_code, opening_date, is_active, include_in_portfolio, notes) VALUES
('CH12-3456-7890-1234-5', 'UBS Custody Account', 'UBS Switzerland AG', 'UBSWCHZH80A', 2, 'CHF', '2024-01-15', 1, 1, 'Main custody account for Swiss equities.'),
('CH98-7654-3210-9876-5', 'Credit Suisse Private Banking', 'Credit Suisse (Schweiz) AG', 'CRESCHZZ80A', 1, 'CHF', '2023-06-10', 1, 1, NULL),
('US-IBKR-987654321', 'Interactive Brokers Account', 'Interactive Brokers LLC', NULL, 2, 'USD', '2024-03-01', 1, 1, 'For US stocks and ETFs.'),
('COINBASE-PRO-001', 'Coinbase Pro Account', 'Coinbase', NULL, 3, 'USD', '2024-02-15', 1, 0, 'Trading account, not part of main portfolio value.'),
('LEDGER-WALLET-001', 'Ledger Hardware Wallet', 'Self-Custody', NULL, 3, 'BTC', '2024-01-01', 1, 1, NULL),
('VIAC-3A-12345', 'VIAC 3a Account', 'VIAC', NULL, 4, 'CHF', '2023-01-01', 0, 1, 'Old pension, currently inactive.');
INSERT INTO Accounts (account_number, account_name, institution_name, institution_bic, account_type_id, currency_code, opening_date, closing_date, is_active, include_in_portfolio, notes) VALUES
('OLD-BANK-007', 'Old Savings Account', 'Regional Bank XY', NULL, 1, 'CHF', '2010-01-01', '2023-12-31', 0, 0, 'Account closed end of last year.');
INSERT INTO TransactionTypes (type_code, type_name, type_description, affects_position, affects_cash, is_income, sort_order) VALUES
('BUY', 'Purchase', 'Buy securities or assets', 1, 1, 0, 1),
('SELL', 'Sale', 'Sell securities or assets', 1, 1, 0, 2),
('DIVIDEND', 'Dividend', 'Dividend payment received', 0, 1, 1, 3),
('INTEREST', 'Interest', 'Interest payment received', 0, 1, 1, 4),
('FEE', 'Fee', 'Transaction or management fee', 0, 1, 0, 5),
('TAX', 'Tax', 'Withholding tax or other taxes', 0, 1, 0, 6),
('DEPOSIT', 'Cash Deposit', 'Cash deposit to account', 0, 1, 0, 7),
('WITHDRAWAL', 'Cash Withdrawal', 'Cash withdrawal from account', 0, 1, 0, 8),
('TRANSFER_IN', 'Transfer In', 'Securities transferred into account', 1, 0, 0, 9),
('TRANSFER_OUT', 'Transfer Out', 'Securities transferred out of account', 1, 0, 0, 10);
INSERT INTO Transactions (account_id, instrument_id, transaction_type_id, portfolio_id, transaction_date, quantity, price, gross_amount, fee, net_amount, transaction_currency, description) VALUES
(1, 1, 1, 1, '2024-01-20', 10, 108.50, 1085.00, 9.95, -1094.95, 'CHF', 'Buy 10 Nestlé shares'),
(1, 2, 1, 1, '2024-01-25', 15, 95.20, 1428.00, 9.95, -1437.95, 'CHF', 'Buy 15 Novartis shares'),
(3, 5, 1, 1, '2024-02-01', 5, 185.25, 926.25, 1.00, -927.25, 'USD', 'Buy 5 Apple shares'),
(3, 6, 1, 1, '2024-02-05', 3, 415.75, 1247.25, 1.00, -1248.25, 'USD', 'Buy 3 Microsoft shares'),
(3, 9, 1, 1, '2024-02-10', 50, 87.45, 4372.50, 1.00, -4373.50, 'USD', 'Buy 50 IWDA ETF shares'),
(4, 13, 1, 4, '2024-02-15', 0.1, 45000, 4500, 25.00, -4525.00, 'USD', 'Buy 0.1 Bitcoin'),
(4, 14, 1, 4, '2024-03-01', 2, 2800, 5600, 20.00, -5620.00, 'USD', 'Buy 2 Ethereum'),
(1, 1, 3, 1, '2024-03-15', 0, 0, 27.50, 0, 27.50, 'CHF', 'Nestlé dividend payment'),
(1, 2, 3, 1, '2024-04-10', 0, 0, 42.75, 0, 42.75, 'CHF', 'Novartis dividend payment'),
(1, NULL, 7, NULL, '2024-01-15', 0, 0, 50000, 0, 50000, 'CHF', 'Initial cash deposit'),
(3, NULL, 7, NULL, '2024-01-30', 0, 0, 25000, 0, 25000, 'USD', 'Cash transfer to USD account'),
(1, NULL, 5, NULL, '2024-12-31', 0, 0, 120, 0, -120, 'CHF', 'Annual custody fee');
INSERT INTO ImportSessions (
    import_session_id,
    session_name,
    file_name,
    file_path,
    file_type,
    file_size,
    file_hash,
    account_id,
    import_status,
    total_rows,
    successful_rows,
    failed_rows,
    duplicate_rows,
    processing_notes,
    started_at,
    completed_at
) VALUES
    (1, 'UBS Positions 2024-12-31', 'UBS_Positions_2024-12-31.csv',
        '/uploads/UBS_Positions_2024-12-31.csv', 'CSV', 2048, 'HASH001', 1,
        'COMPLETED', 2, 2, 0, 0, 'Initial import',
        '2025-01-01 08:00:00', '2025-01-01 08:00:10'),
    (2, 'UBS Positions 2025-03-26', 'UBS_Positions_2025-03-26.csv',
        '/uploads/UBS_Positions_2025-03-26.csv', 'CSV', 2050, 'HASH002', 1,
        'COMPLETED', 2, 2, 0, 0, 'Monthly import',
        '2025-03-27 08:00:00', '2025-03-27 08:00:10'),
    (3, 'UBS Positions 2025-05-24', 'UBS_Positions_2025-05-24.csv',
        '/uploads/UBS_Positions_2025-05-24.csv', 'CSV', 2055, 'HASH003', 1,
        'COMPLETED', 2, 2, 0, 0, 'Monthly import',
        '2025-05-25 08:00:00', '2025-05-25 08:00:10'),
    (4, 'IBKR Positions 2024-12-31', 'IBKR_Positions_2024-12-31.csv',
        '/uploads/IBKR_Positions_2024-12-31.csv', 'CSV', 3150, 'HASH004', 3,
        'COMPLETED', 3, 3, 0, 0, 'Initial import',
        '2025-01-02 09:00:00', '2025-01-02 09:00:15'),
    (5, 'IBKR Positions 2025-03-26', 'IBKR_Positions_2025-03-26.csv',
        '/uploads/IBKR_Positions_2025-03-26.csv', 'CSV', 3200, 'HASH005', 3,
        'COMPLETED', 3, 3, 0, 0, 'Monthly import',
        '2025-03-27 09:00:00', '2025-03-27 09:00:15'),
    (6, 'IBKR Positions 2025-05-24', 'IBKR_Positions_2025-05-24.csv',
        '/uploads/IBKR_Positions_2025-05-24.csv', 'CSV', 3250, 'HASH006', 3,
        'COMPLETED', 3, 3, 0, 0, 'Monthly import',
        '2025-05-25 09:00:00', '2025-05-25 09:00:15'),
    (7, 'Coinbase Positions 2024-12-31', 'Coinbase_Positions_2024-12-31.csv',
        '/uploads/Coinbase_Positions_2024-12-31.csv', 'CSV', 1024, 'HASH007', 4,
        'COMPLETED', 2, 2, 0, 0, 'Initial import',
        '2025-01-02 10:00:00', '2025-01-02 10:00:10'),
    (8, 'Coinbase Positions 2025-03-26', 'Coinbase_Positions_2025-03-26.csv',
        '/uploads/Coinbase_Positions_2025-03-26.csv', 'CSV', 1030, 'HASH008', 4,
        'COMPLETED', 2, 2, 0, 0, 'Monthly import',
        '2025-03-27 10:00:00', '2025-03-27 10:00:10'),
    (9, 'Coinbase Positions 2025-05-24', 'Coinbase_Positions_2025-05-24.csv',
        '/uploads/Coinbase_Positions_2025-05-24.csv', 'CSV', 1040, 'HASH009', 4,
        'COMPLETED', 2, 2, 0, 0, 'Monthly import',
        '2025-05-25 10:00:00', '2025-05-25 10:00:10'),
    (10, 'UBS Positions 2025-06-30', 'UBS_Positions_2025-06-30.csv',
        '/uploads/UBS_Positions_2025-06-30.csv', 'CSV', 2060, 'HASH010', 1,
        'COMPLETED', 2, 2, 0, 0, 'Quarter end',
        '2025-07-01 08:00:00', '2025-07-01 08:00:10');
INSERT INTO PositionReports (
    import_session_id,
    account_id,
    instrument_id,
    quantity,
    report_date,
    uploaded_at
) VALUES
    (1, 1, 1, 8, '2024-12-31', '2025-01-01 08:00:10'),
    (1, 1, 2, 12, '2024-12-31', '2025-01-01 08:00:10'),
    (2, 1, 1, 9, '2025-03-26', '2025-03-27 08:00:10'),
    (2, 1, 2, 14, '2025-03-26', '2025-03-27 08:00:10'),
    (3, 1, 1, 10, '2025-05-24', '2025-05-25 08:00:10'),
    (3, 1, 2, 15, '2025-05-24', '2025-05-25 08:00:10'),
    (4, 3, 5, 4, '2024-12-31', '2025-01-02 09:00:15'),
    (4, 3, 6, 2, '2024-12-31', '2025-01-02 09:00:15'),
    (4, 3, 9, 40, '2024-12-31', '2025-01-02 09:00:15'),
    (5, 3, 5, 5, '2025-03-26', '2025-03-27 09:00:15'),
    (5, 3, 6, 3, '2025-03-26', '2025-03-27 09:00:15'),
    (5, 3, 9, 45, '2025-03-26', '2025-03-27 09:00:15'),
    (6, 3, 5, 5, '2025-05-24', '2025-05-25 09:00:15'),
    (6, 3, 6, 3, '2025-05-24', '2025-05-25 09:00:15'),
    (6, 3, 9, 50, '2025-05-24', '2025-05-25 09:00:15'),
    (7, 4, 13, 0.05, '2024-12-31', '2025-01-02 10:00:10'),
    (7, 4, 14, 1.0, '2024-12-31', '2025-01-02 10:00:10'),
    (8, 4, 13, 0.08, '2025-03-26', '2025-03-27 10:00:10'),
    (8, 4, 14, 1.5, '2025-03-26', '2025-03-27 10:00:10'),
    (9, 4, 13, 0.1, '2025-05-24', '2025-05-25 10:00:10'),
    (9, 4, 14, 2.0, '2025-05-24', '2025-05-25 10:00:10'),
    (10, 1, 1, 10, '2025-06-30', '2025-07-01 08:00:10'),
    (10, 1, 2, 15, '2025-06-30', '2025-07-01 08:00:10');<|MERGE_RESOLUTION|>--- conflicted
+++ resolved
@@ -1,10 +1,5 @@
 -- DragonShield/docs/schema.txt
 -- Dragon Shield Seed Data
-<<<<<<< HEAD
--- Version 4.7 - Added db_version configuration
-=======
--- Version 4.7 - Added db_version config
->>>>>>> d0779e94
 -- Created: 2025-05-24
 -- Updated: 2025-06-18
 --
