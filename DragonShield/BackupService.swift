--- conflicted
+++ resolved
@@ -109,11 +109,7 @@
 
     static func defaultReferenceFileName(mode: DatabaseMode, version: String) -> String {
         let df = DateFormatter()
-<<<<<<< HEAD
         df.dateFormat = "yyyyMMdd_HHmm"
-=======
-        df.dateFormat = "yyyyMMdd"
->>>>>>> b742110d
         let modeTag = mode == .production ? "PROD" : "TEST"
         return "DragonShield_Reference_\(modeTag)_v\(version)_\(df.string(from: Date())).sql"
     }
