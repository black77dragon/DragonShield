import Foundation
import SwiftUI
import SQLite3

class BackupService: ObservableObject {
    @Published var lastBackup: Date?
    @Published var lastReferenceBackup: Date?
    @Published var logMessages: [String]
    @Published var scheduleEnabled: Bool
    @Published var scheduledTime: Date
    @Published var backupDirectory: URL

    private var timer: Timer?
    private var isAccessing = false
    private let timeFormatter: DateFormatter
    private let isoFormatter = ISO8601DateFormatter()

    let fullTables = [
        "Configuration", "Currencies", "ExchangeRates", "FxRateUpdates",
        "AssetClasses", "AssetSubClasses", "Instruments", "Portfolios",
        "PortfolioInstruments", "AccountTypes", "Institutions", "Accounts",
        "TransactionTypes", "Transactions", "ImportSessions", "PositionReports"
    ]

    let referenceTables = [
        "Configuration", "Currencies", "AssetClasses", "AssetSubClasses",
        "TransactionTypes", "AccountTypes", "Institutions", "Instruments",
        "Accounts"
    ]

    let transactionTables = [
        "Portfolios", "PortfolioInstruments", "Transactions",
        "PositionReports", "ImportSessions"
    ]

    init() {
        self.timeFormatter = DateFormatter()
        timeFormatter.dateFormat = "HH:mm"
        self.scheduleEnabled = UserDefaults.standard.bool(forKey: UserDefaultsKeys.automaticBackupsEnabled)
        if let timeStr = UserDefaults.standard.string(forKey: UserDefaultsKeys.automaticBackupTime),
           let date = timeFormatter.date(from: timeStr) {
            self.scheduledTime = date
        } else {
            self.scheduledTime = Calendar.current.date(bySettingHour: 2, minute: 0, second: 0, of: Date()) ?? Date()
        }
        self.lastBackup = UserDefaults.standard.object(forKey: UserDefaultsKeys.lastBackupTimestamp) as? Date
        self.lastReferenceBackup = UserDefaults.standard.object(forKey: UserDefaultsKeys.lastReferenceBackupTimestamp) as? Date
        self.logMessages = UserDefaults.standard.stringArray(forKey: UserDefaultsKeys.backupLog) ?? []
        self.backupDirectory = BackupService.loadBackupDirectory()
        if let bookmark = UserDefaults.standard.data(forKey: UserDefaultsKeys.backupDirectoryBookmark) {
            var stale = false
            if let url = try? URL(resolvingBookmarkData: bookmark, options: [.withSecurityScope], bookmarkDataIsStale: &stale) {
                if url.startAccessingSecurityScopedResource() { isAccessing = true }
                if stale {
                    if let data = try? url.bookmarkData(options: [.withSecurityScope], includingResourceValuesForKeys: nil, relativeTo: nil) {
                        UserDefaults.standard.set(data, forKey: UserDefaultsKeys.backupDirectoryBookmark)
                    }
                }
                self.backupDirectory = url
            }
        }
        scheduleTimer()
    }

    deinit {
        if isAccessing { backupDirectory.stopAccessingSecurityScopedResource() }
    }

    private static func defaultDirectory() -> URL {
        FileManager.default.homeDirectoryForCurrentUser
            .appendingPathComponent("Documents/DragonShieldBackups")
    }

    private static func loadBackupDirectory() -> URL {
        if let url = UserDefaults.standard.url(forKey: UserDefaultsKeys.backupDirectoryURL) {
            return url
        }
        let dir = defaultDirectory()
        try? FileManager.default.createDirectory(at: dir, withIntermediateDirectories: true)
        UserDefaults.standard.set(dir, forKey: UserDefaultsKeys.backupDirectoryURL)
        return dir
    }

    func updateBackupDirectory(to url: URL) throws {
        if isAccessing { backupDirectory.stopAccessingSecurityScopedResource(); isAccessing = false }
        try FileManager.default.createDirectory(at: url, withIntermediateDirectories: true)
        backupDirectory = url
        UserDefaults.standard.set(url, forKey: UserDefaultsKeys.backupDirectoryURL)
        if let data = try? url.bookmarkData(options: [.withSecurityScope], includingResourceValuesForKeys: nil, relativeTo: nil) {
            UserDefaults.standard.set(data, forKey: UserDefaultsKeys.backupDirectoryBookmark)
            if url.startAccessingSecurityScopedResource() { isAccessing = true }
        }
    }

    private func scheduleTimer() {
        timer?.invalidate()
        guard scheduleEnabled else { return }
        let now = Date()
        var comps = Calendar.current.dateComponents([.hour, .minute], from: scheduledTime)
        comps.day = Calendar.current.component(.day, from: now)
        comps.month = Calendar.current.component(.month, from: now)
        comps.year = Calendar.current.component(.year, from: now)
        var fire = Calendar.current.date(from: comps) ?? now
        if fire <= now { fire = Calendar.current.date(byAdding: .day, value: 1, to: fire)! }
        timer = Timer(fireAt: fire, interval: 86400, target: self, selector: #selector(runScheduledBackup), userInfo: nil, repeats: true)
        RunLoop.main.add(timer!, forMode: .common)
    }

    @objc private func runScheduledBackup() {
        NotificationCenter.default.post(name: .init("PerformDatabaseBackup"), object: nil)
    }

    func updateSchedule(enabled: Bool, time: Date) {
        scheduleEnabled = enabled
        scheduledTime = time
        UserDefaults.standard.set(enabled, forKey: UserDefaultsKeys.automaticBackupsEnabled)
        UserDefaults.standard.set(timeFormatter.string(from: time), forKey: UserDefaultsKeys.automaticBackupTime)
        scheduleTimer()
    }

    static func defaultFileName(mode: DatabaseMode, version: String) -> String {
        let df = DateFormatter()
        df.dateFormat = "yyyy-MM-dd-HHmmss"
        let modeTag = mode == .production ? "PROD" : "TEST"
        return "DragonShield-\(modeTag)-v\(version)-\(df.string(from: Date())).db"
    }

    static func defaultReferenceFileName(mode: DatabaseMode, version: String) -> String {
        let df = DateFormatter()
        df.dateFormat = "yyyyMMdd_HHmm"
        let modeTag = mode == .production ? "PROD" : "TEST"
        return "DragonShield_Reference_\(modeTag)_v\(version)_\(df.string(from: Date())).sql"
    }


<<<<<<< HEAD
    private let allTables = [
        "Configuration",
        "Currencies",
        "ExchangeRates",
        "FxRateUpdates",
        "AssetClasses",
        "AssetSubClasses",
        "Instruments",
        "Portfolios",
        "PortfolioInstruments",
        "AccountTypes",
        "Institutions",
        "Accounts",
        "TransactionTypes",
        "Transactions",
        "ImportSessions",
        "PositionReports",
    ]

    func performBackup(dbPath: String, to destination: URL) throws -> URL {
        let counts = rowCounts(dbPath: dbPath, tables: allTables)
=======
    func performBackup(dbManager: DatabaseManager, dbPath: String, to destination: URL, tables: [String], label: String) throws -> URL {
>>>>>>> 37941d67
        let fm = FileManager.default
        try fm.copyItem(atPath: dbPath, toPath: destination.path)
        lastBackup = Date()
        UserDefaults.standard.set(lastBackup, forKey: UserDefaultsKeys.lastBackupTimestamp)
<<<<<<< HEAD
        appendLog(action: "Backup Full DB", file: destination.lastPathComponent, success: true, counts: counts)
=======
        var counts = [String]()
        for tbl in tables {
            if let n = try? dbManager.rowCount(table: tbl) { counts.append("\(tbl): \(n)") }
        }
        DispatchQueue.main.async {
            self.logMessages.append("✅ Backed up \(label) data — " + counts.joined(separator: ", "))
            self.appendLog(action: "Backup", file: destination.path, success: true)
        }
>>>>>>> 37941d67
        return destination
    }

    // MARK: – Reference Data Backup/Restore

    func backupReferenceData(dbManager: DatabaseManager, to destination: URL) throws -> URL {
        let dbPath = dbManager.dbFilePath
        var db: OpaquePointer?
        guard sqlite3_open(dbPath, &db) == SQLITE_OK, let db else {
            let msg = String(cString: sqlite3_errmsg(db))
            throw NSError(domain: "SQLite", code: 1, userInfo: [NSLocalizedDescriptionKey: msg])
        }
        defer { sqlite3_close(db) }

        var dump = "PRAGMA foreign_keys=OFF;\nBEGIN TRANSACTION;\n"

        for table in referenceTables {
            // capture CREATE TABLE statement
            var stmt: OpaquePointer?
            let sqlQuery = "SELECT sql FROM sqlite_master WHERE type='table' AND name='\(table)';"
            if sqlite3_prepare_v2(db, sqlQuery, -1, &stmt, nil) == SQLITE_OK {
                if sqlite3_step(stmt) == SQLITE_ROW, let cStr = sqlite3_column_text(stmt, 0) {
                    dump += String(cString: cStr) + ";\n"
                }
            }
            sqlite3_finalize(stmt)

            // emit INSERT statements for each row
            let query = "SELECT * FROM \(table);"
            if sqlite3_prepare_v2(db, query, -1, &stmt, nil) == SQLITE_OK {
                let columns = Int(sqlite3_column_count(stmt))
                while sqlite3_step(stmt) == SQLITE_ROW {
                    var values: [String] = []
                    for i in 0..<columns {
                        if let text = sqlite3_column_text(stmt, Int32(i)) {
                            let val = escape(String(cString: text))
                            values.append("'\(val)'")
                        } else {
                            values.append("NULL")
                        }
                    }
                    dump += "INSERT INTO \(table) VALUES (\(values.joined(separator: ", ")));\n"
                }
            }
            sqlite3_finalize(stmt)
        }

        dump += "COMMIT;\nPRAGMA foreign_keys=ON;\n"

        try dump.write(to: destination, atomically: true, encoding: .utf8)

        let counts = rowCounts(db: db, tables: referenceTables)
        lastReferenceBackup = Date()
        UserDefaults.standard.set(lastReferenceBackup, forKey: UserDefaultsKeys.lastReferenceBackupTimestamp)
<<<<<<< HEAD
        appendLog(action: "Backup Reference Data", file: destination.lastPathComponent, success: true, counts: counts)
=======
        var counts = [String]()
        for tbl in referenceTables {
            if let n = try? dbManager.rowCount(table: tbl) { counts.append("\(tbl): \(n)") }
        }
        DispatchQueue.main.async {
            self.logMessages.append("✅ Backed up Reference data — " + counts.joined(separator: ", "))
            self.appendLog(action: "RefBackup", file: destination.lastPathComponent, success: true)
        }
>>>>>>> 37941d67
        return destination
    }


    func performRestore(dbManager: DatabaseManager, from url: URL, tables: [String], label: String) throws {
        let fm = FileManager.default
        let dbPath = dbManager.dbFilePath
        let temp = dbPath + ".inprogress"
        dbManager.closeConnection()
        try fm.moveItem(atPath: dbPath, toPath: temp)
        do {
            try fm.copyItem(at: url, to: URL(fileURLWithPath: dbPath))
            dbManager.reopenDatabase()
<<<<<<< HEAD
            let counts = rowCounts(dbPath: dbPath, tables: allTables)
            appendLog(action: "Restore Full DB", file: url.lastPathComponent, success: true, counts: counts)
        } catch {
            try? fm.moveItem(atPath: temp, toPath: dbPath)
            appendLog(action: "Restore Full DB", file: url.lastPathComponent, success: false, message: error.localizedDescription)
=======
            var counts = [String]()
            for tbl in tables {
                if let n = try? dbManager.rowCount(table: tbl) { counts.append("\(tbl): \(n)") }
            }
            DispatchQueue.main.async {
                self.logMessages.append("✅ Restored \(label) data — " + counts.joined(separator: ", "))
                self.appendLog(action: "Restore", file: url.lastPathComponent, success: true)
            }
        } catch {
            try? fm.moveItem(atPath: temp, toPath: dbPath)
            DispatchQueue.main.async {
                self.appendLog(action: "Restore", file: url.lastPathComponent, success: false, message: error.localizedDescription)
            }
>>>>>>> 37941d67
            throw error
        }
        try? fm.removeItem(atPath: temp)
    }

    func restoreReferenceData(dbManager: DatabaseManager, from url: URL) throws {
        guard let db = dbManager.db else { return }
        let rawSQL = try String(contentsOf: url, encoding: .utf8)

        // Remove transaction wrappers to avoid nested transactions
        let cleanedSQL = rawSQL
            .replacingOccurrences(of: "PRAGMA foreign_keys=OFF;", with: "")
            .replacingOccurrences(of: "BEGIN TRANSACTION;", with: "")
            .replacingOccurrences(of: "COMMIT;", with: "")
            .replacingOccurrences(of: "PRAGMA foreign_keys=ON;", with: "")

        // Drop tables and import data inside one transaction with foreign keys disabled
        try execute("PRAGMA foreign_keys=OFF;", on: db)
        try execute("BEGIN TRANSACTION;", on: db)

        for table in referenceTables {
            try execute("DROP TABLE IF EXISTS \(table);", on: db)
        }

        if sqlite3_exec(db, cleanedSQL, nil, nil, nil) != SQLITE_OK {
            let msg = String(cString: sqlite3_errmsg(db))
            sqlite3_exec(db, "ROLLBACK;", nil, nil, nil)
            sqlite3_exec(db, "PRAGMA foreign_keys=ON;", nil, nil, nil)
            appendLog(action: "RefRestore", file: url.lastPathComponent, success: false, message: msg)
            throw NSError(domain: "Restore", code: 1, userInfo: [NSLocalizedDescriptionKey: msg])
        }

        try execute("COMMIT;", on: db)
        try execute("PRAGMA foreign_keys=ON;", on: db)

        dbManager.loadConfiguration()
        let counts = rowCounts(db: db, tables: referenceTables)
        lastReferenceBackup = Date()
        UserDefaults.standard.set(lastReferenceBackup, forKey: UserDefaultsKeys.lastReferenceBackupTimestamp)
<<<<<<< HEAD
        appendLog(action: "Restore Reference Data", file: url.lastPathComponent, success: true, counts: counts)
=======
        var counts = [String]()
        for tbl in referenceTables {
            if let n = try? dbManager.rowCount(table: tbl) { counts.append("\(tbl): \(n)") }
        }
        DispatchQueue.main.async {
            self.logMessages.append("✅ Restored Reference data — " + counts.joined(separator: ", "))
            self.appendLog(action: "RefRestore", file: url.lastPathComponent, success: true)
        }
>>>>>>> 37941d67
    }

    private func execute(_ sql: String, on db: OpaquePointer) throws {
        if sqlite3_exec(db, sql, nil, nil, nil) != SQLITE_OK {
            let msg = String(cString: sqlite3_errmsg(db))
            throw NSError(domain: "SQLite", code: 1, userInfo: [NSLocalizedDescriptionKey: msg])
        }
    }

    private func escape(_ value: String) -> String {
        value.replacingOccurrences(of: "'", with: "''")
    }

<<<<<<< HEAD
    private func appendLog(action: String, file: String, success: Bool,
                           message: String? = nil, counts: [(String, Int)] = []) {
        var entry = "[\(isoFormatter.string(from: Date()))] "
        entry += success ? "✅" : "❌"
        entry += " \(action)"
        if !counts.isEmpty {
            let summary = counts.map { "\($0.0): \($0.1) rows" }.joined(separator: ", ")
            entry += " — \(summary)"
        } else {
            entry += " \(file)"
            if let message = message { entry += " - \(message)" }
        }
        DispatchQueue.main.async {
            self.logMessages.insert(entry, at: 0)
            if self.logMessages.count > 10 {
                self.logMessages = Array(self.logMessages.prefix(10))
            }
            UserDefaults.standard.set(self.logMessages, forKey: UserDefaultsKeys.backupLog)
        }
    }

    private func rowCounts(dbPath: String, tables: [String]) -> [(String, Int)] {
        var db: OpaquePointer?
        guard sqlite3_open(dbPath, &db) == SQLITE_OK, let db else { return [] }
        defer { sqlite3_close(db) }
        return rowCounts(db: db, tables: tables)
    }

    private func rowCounts(db: OpaquePointer, tables: [String]) -> [(String, Int)] {
        var result: [(String, Int)] = []
        var stmt: OpaquePointer?
        for table in tables {
            if sqlite3_prepare_v2(db, "SELECT COUNT(*) FROM \(table);", -1, &stmt, nil) == SQLITE_OK {
                if sqlite3_step(stmt) == SQLITE_ROW {
                    result.append((table, Int(sqlite3_column_int(stmt, 0))))
                }
            }
            sqlite3_finalize(stmt)
            stmt = nil
        }
        return result
=======
    private func appendLog(action: String, file: String, success: Bool, message: String? = nil) {
        var entry = "[\(isoFormatter.string(from: Date()))] \(action) \(file) \(success ? "Success" : "Error")"
        if let message = message { entry += " - \(message)" }
        DispatchQueue.main.async {
            self.logMessages.insert(entry, at: 0)
            if self.logMessages.count > 10 { self.logMessages = Array(self.logMessages.prefix(10)) }
            UserDefaults.standard.set(self.logMessages, forKey: UserDefaultsKeys.backupLog)
        }
>>>>>>> 37941d67
    }
}<|MERGE_RESOLUTION|>--- conflicted
+++ resolved
@@ -133,38 +133,13 @@
     }
 
 
-<<<<<<< HEAD
-    private let allTables = [
-        "Configuration",
-        "Currencies",
-        "ExchangeRates",
-        "FxRateUpdates",
-        "AssetClasses",
-        "AssetSubClasses",
-        "Instruments",
-        "Portfolios",
-        "PortfolioInstruments",
-        "AccountTypes",
-        "Institutions",
-        "Accounts",
-        "TransactionTypes",
-        "Transactions",
-        "ImportSessions",
-        "PositionReports",
-    ]
-
-    func performBackup(dbPath: String, to destination: URL) throws -> URL {
-        let counts = rowCounts(dbPath: dbPath, tables: allTables)
-=======
+
     func performBackup(dbManager: DatabaseManager, dbPath: String, to destination: URL, tables: [String], label: String) throws -> URL {
->>>>>>> 37941d67
         let fm = FileManager.default
         try fm.copyItem(atPath: dbPath, toPath: destination.path)
         lastBackup = Date()
         UserDefaults.standard.set(lastBackup, forKey: UserDefaultsKeys.lastBackupTimestamp)
-<<<<<<< HEAD
-        appendLog(action: "Backup Full DB", file: destination.lastPathComponent, success: true, counts: counts)
-=======
+
         var counts = [String]()
         for tbl in tables {
             if let n = try? dbManager.rowCount(table: tbl) { counts.append("\(tbl): \(n)") }
@@ -173,7 +148,6 @@
             self.logMessages.append("✅ Backed up \(label) data — " + counts.joined(separator: ", "))
             self.appendLog(action: "Backup", file: destination.path, success: true)
         }
->>>>>>> 37941d67
         return destination
     }
 
@@ -228,9 +202,7 @@
         let counts = rowCounts(db: db, tables: referenceTables)
         lastReferenceBackup = Date()
         UserDefaults.standard.set(lastReferenceBackup, forKey: UserDefaultsKeys.lastReferenceBackupTimestamp)
-<<<<<<< HEAD
-        appendLog(action: "Backup Reference Data", file: destination.lastPathComponent, success: true, counts: counts)
-=======
+
         var counts = [String]()
         for tbl in referenceTables {
             if let n = try? dbManager.rowCount(table: tbl) { counts.append("\(tbl): \(n)") }
@@ -239,7 +211,7 @@
             self.logMessages.append("✅ Backed up Reference data — " + counts.joined(separator: ", "))
             self.appendLog(action: "RefBackup", file: destination.lastPathComponent, success: true)
         }
->>>>>>> 37941d67
+
         return destination
     }
 
@@ -253,13 +225,7 @@
         do {
             try fm.copyItem(at: url, to: URL(fileURLWithPath: dbPath))
             dbManager.reopenDatabase()
-<<<<<<< HEAD
-            let counts = rowCounts(dbPath: dbPath, tables: allTables)
-            appendLog(action: "Restore Full DB", file: url.lastPathComponent, success: true, counts: counts)
-        } catch {
-            try? fm.moveItem(atPath: temp, toPath: dbPath)
-            appendLog(action: "Restore Full DB", file: url.lastPathComponent, success: false, message: error.localizedDescription)
-=======
+
             var counts = [String]()
             for tbl in tables {
                 if let n = try? dbManager.rowCount(table: tbl) { counts.append("\(tbl): \(n)") }
@@ -273,7 +239,6 @@
             DispatchQueue.main.async {
                 self.appendLog(action: "Restore", file: url.lastPathComponent, success: false, message: error.localizedDescription)
             }
->>>>>>> 37941d67
             throw error
         }
         try? fm.removeItem(atPath: temp)
@@ -313,9 +278,6 @@
         let counts = rowCounts(db: db, tables: referenceTables)
         lastReferenceBackup = Date()
         UserDefaults.standard.set(lastReferenceBackup, forKey: UserDefaultsKeys.lastReferenceBackupTimestamp)
-<<<<<<< HEAD
-        appendLog(action: "Restore Reference Data", file: url.lastPathComponent, success: true, counts: counts)
-=======
         var counts = [String]()
         for tbl in referenceTables {
             if let n = try? dbManager.rowCount(table: tbl) { counts.append("\(tbl): \(n)") }
@@ -324,7 +286,7 @@
             self.logMessages.append("✅ Restored Reference data — " + counts.joined(separator: ", "))
             self.appendLog(action: "RefRestore", file: url.lastPathComponent, success: true)
         }
->>>>>>> 37941d67
+
     }
 
     private func execute(_ sql: String, on db: OpaquePointer) throws {
@@ -338,49 +300,6 @@
         value.replacingOccurrences(of: "'", with: "''")
     }
 
-<<<<<<< HEAD
-    private func appendLog(action: String, file: String, success: Bool,
-                           message: String? = nil, counts: [(String, Int)] = []) {
-        var entry = "[\(isoFormatter.string(from: Date()))] "
-        entry += success ? "✅" : "❌"
-        entry += " \(action)"
-        if !counts.isEmpty {
-            let summary = counts.map { "\($0.0): \($0.1) rows" }.joined(separator: ", ")
-            entry += " — \(summary)"
-        } else {
-            entry += " \(file)"
-            if let message = message { entry += " - \(message)" }
-        }
-        DispatchQueue.main.async {
-            self.logMessages.insert(entry, at: 0)
-            if self.logMessages.count > 10 {
-                self.logMessages = Array(self.logMessages.prefix(10))
-            }
-            UserDefaults.standard.set(self.logMessages, forKey: UserDefaultsKeys.backupLog)
-        }
-    }
-
-    private func rowCounts(dbPath: String, tables: [String]) -> [(String, Int)] {
-        var db: OpaquePointer?
-        guard sqlite3_open(dbPath, &db) == SQLITE_OK, let db else { return [] }
-        defer { sqlite3_close(db) }
-        return rowCounts(db: db, tables: tables)
-    }
-
-    private func rowCounts(db: OpaquePointer, tables: [String]) -> [(String, Int)] {
-        var result: [(String, Int)] = []
-        var stmt: OpaquePointer?
-        for table in tables {
-            if sqlite3_prepare_v2(db, "SELECT COUNT(*) FROM \(table);", -1, &stmt, nil) == SQLITE_OK {
-                if sqlite3_step(stmt) == SQLITE_ROW {
-                    result.append((table, Int(sqlite3_column_int(stmt, 0))))
-                }
-            }
-            sqlite3_finalize(stmt)
-            stmt = nil
-        }
-        return result
-=======
     private func appendLog(action: String, file: String, success: Bool, message: String? = nil) {
         var entry = "[\(isoFormatter.string(from: Date()))] \(action) \(file) \(success ? "Success" : "Error")"
         if let message = message { entry += " - \(message)" }
@@ -389,6 +308,6 @@
             if self.logMessages.count > 10 { self.logMessages = Array(self.logMessages.prefix(10)) }
             UserDefaults.standard.set(self.logMessages, forKey: UserDefaultsKeys.backupLog)
         }
->>>>>>> 37941d67
+
     }
 }