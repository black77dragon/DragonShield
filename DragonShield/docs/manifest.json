{
  "docs": [
    {
      "path": "AssetClassDefinitionConcept.md",
      "sha": "1a1a2b6bf2c0551ce6e249e4d2ab520d918e1fd4"
    },
    {
      "path": "Dragon_Shield_Database_Management_Plan.md",
      "sha": "a4f9ff35e1c799b4cc04e7df0e8fa17a28cd2b81"
    },
    {
      "path": "Parsing_documents/Credit-Suisse_Parser_Mapping.md",
      "sha": "1c9ca6d66a7f3adbe8640c0df51d032101871e0d"
    },
    {
      "path": "Parsing_documents/zkb_parser_mapping.md",
      "sha": "8a896648fb21c7576895eac0eb9532ba55abf19a"
    },
    {
      "path": "Portfolio_Module_Specification.md",
<<<<<<< HEAD
      "sha": "70625590fde020cf49184f89063e29eab131574c"
=======
      "sha": "ba61a710340c62e268a8259b987cad3f36663919"
>>>>>>> c1ddb68d
    },
    {
      "path": "UX_UI_concept/allocation_targets_table_spec.md",
      "sha": "ba5842a4a4072604ef0d85cac8e28cf8b437f15d"
    },
    {
      "path": "UX_UI_concept/data_import_export_view.md",
      "sha": "bcc15dd2feac7db10deeee57494af3ec6ce9e267"
    },
    {
      "path": "UX_UI_concept/dragon_shield_ui_guide.md",
      "sha": "72f954d70b879d402b0a41d3feb2964cdf6d31e5"
    },
    {
      "path": "UX_UI_concept/target_allocation_edit_panel.md",
      "sha": "2a8acb3aca870fcc67e456ed0b996444d13d5ed8"
    },
    {
      "path": "db_management_DBMate_incl_migration.md",
      "sha": "31364d073417984434aa67d72e4a0267727432b1"
    },
    {
      "path": "dragon_shield_db_documentation.md",
      "sha": "e1b109bdf4a3616c68ff75f75f92a1947b692ef9"
    },
    {
      "path": "Portfolio_Module_Specification.md",
      "sha": "60b056a64abbec1c435bc4e0fda35f0689cb58d5"
    },
    {
      "path": "logging_concept_dragonshield.md",
      "sha": "afa4057bd725e4e8927eed15bc1cf485902ce5e0"
    },
    {
      "path": "troubleshooting.md",
      "sha": "0e9e335f7e0024f5f1b0358446d072c6ce794280"
    }
  ]
}<|MERGE_RESOLUTION|>--- conflicted
+++ resolved
@@ -18,11 +18,7 @@
     },
     {
       "path": "Portfolio_Module_Specification.md",
-<<<<<<< HEAD
       "sha": "70625590fde020cf49184f89063e29eab131574c"
-=======
-      "sha": "ba61a710340c62e268a8259b987cad3f36663919"
->>>>>>> c1ddb68d
     },
     {
       "path": "UX_UI_concept/allocation_targets_table_spec.md",
