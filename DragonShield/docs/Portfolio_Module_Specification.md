--- conflicted
+++ resolved
@@ -373,7 +373,6 @@
   * **Version:** v1 (deprecated six months after v2 launch)
 
 **4.3.6 File Attachment Management**
-<<<<<<< HEAD
 * `POST /api/v1/files/upload`: Upload a file and link it to a resource.
 * `GET /api/v1/files/{file_id}`: Retrieve file metadata or serve the file (authentication required).
 * **Error Response Example (File Too Large):**
@@ -386,30 +385,7 @@
       "message": "Upload exceeds 10 MB limit."
     }
     ```
-=======
-
-`POST /api/v1/files/upload` — Upload a file and link it to a resource.
-  * **201**
-    ```json
-    {"id":"uuid","file_name":"report.pdf","mime_type":"application/pdf"}
-    ```
-  * **400**
-    ```json
-    {"error":{"code":"VALIDATION_ERROR","message":"invalid file","request_id":"uuid"}}
-    ```
-  * **Version:** v1 (deprecated six months after v2 launch)
-
-`GET /api/v1/files/{file_id}` — Retrieve file metadata or serve the file.
-  * **200**
-    ```json
-    {"id":"uuid","file_name":"report.pdf","mime_type":"application/pdf","download_url":"https://..."}
-    ```
-  * **404**
-    ```json
-    {"error":{"code":"FILE_NOT_FOUND","message":"file not found","request_id":"uuid"}}
-    ```
-  * **Version:** v1 (deprecated six months after v2 launch)
->>>>>>> 9461c31c
+
 
 ---
 
