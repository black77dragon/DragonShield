// DragonShield/Views/SidebarView.swift
// MARK: - Version 1.6
// MARK: - History
// - 1.5 -> 1.6: Enabled "Load Documents" navigation link to point to new ImportStatementView.
// - 1.4 -> 1.5: Added "Edit Account Types" navigation link.
// - (Previous history)

import SwiftUI
import AppKit

// Access to the import parser
private let importManager = ImportManager.shared

struct SidebarView: View {
    var body: some View {
        List {
            // MARK: - Key Features Section
            Section("Key Features") {
                NavigationLink(destination: DashboardView()) {
                    Label("Portfolio Overview", systemImage: "chart.pie.fill")
                }
                
                NavigationLink(destination: DashboardView()) {
                    Label("Asset Dashboard", systemImage: "chart.bar.fill")
                }
                
                NavigationLink(destination: TransactionsView()) {
                    Label("Transactions", systemImage: "list.bullet.rectangle.portrait")
                }
                
                NavigationLink(destination: TransactionHistoryView()) {
                    Label("Transaction History", systemImage: "clock.arrow.circlepath")
                }
            }
            
            // MARK: - Maintenance Functions Section
            Section("Maintenance Functions") {
<<<<<<< HEAD
                // MODIFIED: Enabled this NavigationLink
                NavigationLink(destination: ImportStatementView()) {
                    Label("Load Documents", systemImage: "doc.text.fill")
                }
                
=======
                Button(action: {
                    importManager.openAndParseDocument()
                }) {
                    Label("Load Documents", systemImage: "doc.text.fill")
                }

>>>>>>> 0a72207d
                NavigationLink(destination: CurrenciesView()) {
                    Label("Edit Currencies", systemImage: "dollarsign.circle.fill")
                }
                
                HStack {
                    Label("Edit FX History", systemImage: "chart.line.uptrend.xyaxis")
                        .foregroundColor(.gray)
                    Spacer()
                    Text("(coming soon)")
                        .font(.caption2)
                        .foregroundColor(.gray)
                        .italic()
                }
                .onTapGesture {}

                NavigationLink(destination: AccountTypesView()) {
                    Label("Edit Account Types", systemImage: "creditcard.circle.fill")
                }
                
                NavigationLink(destination: InstrumentTypesView()) {
                    Label("Edit Instrument Types", systemImage: "folder.fill")
                }
                
                NavigationLink(destination: TransactionTypesView()) {
                    Label("Edit Transaction Types", systemImage: "tag.circle.fill")
                }
                
                NavigationLink(destination: PortfolioView()) {
                    Label("Edit Instruments", systemImage: "pencil.and.list.clipboard")
                }
                
                NavigationLink(destination: CustodyAccountsView()) {
                    Label("Edit Custody Accounts", systemImage: "building.columns.fill")
                }
            }
            
            // MARK: - System Section
            Section("System") {
                NavigationLink(destination: SettingsView()) {
                    Label("Settings", systemImage: "gear")
                }
                
                HStack {
                    Label("Data Import/Export", systemImage: "square.and.arrow.up.on.square")
                        .foregroundColor(.gray)
                    Spacer()
                    Text("(coming soon)")
                        .font(.caption2)
                        .foregroundColor(.gray)
                        .italic()
                }
                .onTapGesture {}
                
                HStack {
                    Label("Backup & Restore", systemImage: "externaldrive.badge.timemachine")
                        .foregroundColor(.gray)
                    Spacer()
                    Text("(coming soon)")
                        .font(.caption2)
                        .foregroundColor(.gray)
                        .italic()
                }
                .onTapGesture {}
            }
        }
        .listStyle(.sidebar)
        .navigationTitle("Dragon Shield")
    }
}

struct SidebarView_Previews: PreviewProvider {
    static var previews: some View {
        NavigationSplitView {
            SidebarView()
        } detail: {
            DashboardView()
        }
        .environmentObject(DatabaseManager())
        .environmentObject(AssetManager())
    }
}<|MERGE_RESOLUTION|>--- conflicted
+++ resolved
@@ -35,20 +35,12 @@
             
             // MARK: - Maintenance Functions Section
             Section("Maintenance Functions") {
-<<<<<<< HEAD
-                // MODIFIED: Enabled this NavigationLink
-                NavigationLink(destination: ImportStatementView()) {
-                    Label("Load Documents", systemImage: "doc.text.fill")
-                }
-                
-=======
                 Button(action: {
                     importManager.openAndParseDocument()
                 }) {
                     Label("Load Documents", systemImage: "doc.text.fill")
                 }
-
->>>>>>> 0a72207d
+                
                 NavigationLink(destination: CurrenciesView()) {
                     Label("Edit Currencies", systemImage: "dollarsign.circle.fill")
                 }
