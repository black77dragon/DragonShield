--- conflicted
+++ resolved
@@ -1,5 +1,5 @@
 // DragonShield/ImportManager.swift
-<<<<<<< HEAD
+
 // MARK: - Version 2.0.2.1
 // MARK: - History
 // - 1.11 -> 2.0.0.0: Rewritten to use native Swift XLSX processing instead of Python parser.
@@ -10,37 +10,21 @@
 // - 2.0.0.3 -> 2.0.1.0: Expect XLSX files and use XLSXProcessor.
 // - 2.0.1.0 -> 2.0.2.0: Integrate ZKBXLSXProcessor for ZKB statements.
 // - 2.0.2.0 -> 2.0.2.1: Provide progress logging via callback.
-=======
 
-// MARK: - Version 2.0.0.2
-// MARK: - History
-// - 1.11 -> 2.0.0.0: Rewritten to use native Swift CSV processing instead of Python parser.
-// - 2.0.0.0 -> 2.0.0.1: Replace deprecated allowedFileTypes API.
-// - 2.0.0.1 -> 2.0.0.2: Begin security-scoped access when reading selected file.
-
-
->>>>>>> 3a2aa34a
 import Foundation
 import AppKit
 import UniformTypeIdentifiers
 
-<<<<<<< HEAD
 /// Manages document imports using the native XLSX processing pipeline.
 class ImportManager {
     static let shared = ImportManager()
     private let xlsxProcessor = ZKBXLSXProcessor()
-=======
-/// Manages document imports using the native CSV processing pipeline.
-class ImportManager {
-    static let shared = ImportManager()
-    private let csvProcessor = CSVProcessor()
->>>>>>> 3a2aa34a
+
     private var repository: BankRecordRepository? {
         guard let db = DatabaseManager().db else { return nil }
         return BankRecordRepository(db: db)
     }
 
-<<<<<<< HEAD
     /// Parses a XLSX document and saves the records to the database.
     func parseDocument(at url: URL, progress: ((String) -> Void)? = nil, completion: @escaping (Result<String, Error>) -> Void) {
         DispatchQueue.global(qos: .userInitiated).async {
@@ -48,17 +32,7 @@
             defer { if accessGranted { url.stopAccessingSecurityScopedResource() } }
             do {
                 let records = try self.xlsxProcessor.process(url: url, progress: progress)
-=======
-    /// Parses a CSV document and saves the records to the database.
-    func parseDocument(at url: URL, completion: @escaping (Result<String, Error>) -> Void) {
-        DispatchQueue.global(qos: .userInitiated).async {
 
-            let accessGranted = url.startAccessingSecurityScopedResource()
-            defer { if accessGranted { url.stopAccessingSecurityScopedResource() } }
-
-            do {
-                let records = try self.csvProcessor.processCSVFile(url: url)
->>>>>>> 3a2aa34a
                 if let repo = self.repository {
                     try repo.saveRecords(records)
                 }
@@ -77,7 +51,7 @@
         }
     }
 
-<<<<<<< HEAD
+
     /// Presents an open panel and processes the selected XLSX file.
     func openAndParseDocument() {
         let panel = NSOpenPanel()
@@ -87,19 +61,7 @@
         } else {
             panel.allowedFileTypes = ["xlsx"]
         }
-=======
-    /// Presents an open panel and processes the selected CSV file.
-    func openAndParseDocument() {
-        let panel = NSOpenPanel()
-        panel.allowsMultipleSelection = false
 
-        if #available(macOS 12.0, *) {
-            panel.allowedContentTypes = [UTType.commaSeparatedText]
-        } else {
-            panel.allowedFileTypes = ["csv"]
-        }
-
->>>>>>> 3a2aa34a
         panel.begin { response in
             if response == .OK, let url = panel.url {
                 self.parseDocument(at: url, progress: { message in
