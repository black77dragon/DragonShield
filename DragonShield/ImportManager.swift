// DragonShield/ImportManager.swift
<<<<<<< HEAD
// MARK: - Version 2.0.0.2
// MARK: - History
// - 1.11 -> 2.0.0.0: Rewritten to use native Swift CSV processing instead of Python parser.
// - 2.0.0.0 -> 2.0.0.1: Replace deprecated allowedFileTypes API.
// - 2.0.0.1 -> 2.0.0.2: Begin security-scoped access when reading selected file.
=======
// MARK: - Version 2.0.0.0
// MARK: - History
// - 1.11 -> 2.0.0.0: Rewritten to use native Swift CSV processing instead of Python parser.
>>>>>>> 26c882e3

import Foundation
import AppKit
import UniformTypeIdentifiers

/// Manages document imports using the native CSV processing pipeline.
class ImportManager {
    static let shared = ImportManager()
    private let csvProcessor = CSVProcessor()
    private var repository: BankRecordRepository? {
        guard let db = DatabaseManager().db else { return nil }
        return BankRecordRepository(db: db)
    }

    /// Parses a CSV document and saves the records to the database.
    func parseDocument(at url: URL, completion: @escaping (Result<String, Error>) -> Void) {
        DispatchQueue.global(qos: .userInitiated).async {
<<<<<<< HEAD
            let accessGranted = url.startAccessingSecurityScopedResource()
            defer { if accessGranted { url.stopAccessingSecurityScopedResource() } }
=======
>>>>>>> 26c882e3
            do {
                let records = try self.csvProcessor.processCSVFile(url: url)
                if let repo = self.repository {
                    try repo.saveRecords(records)
                }
                let encoder = JSONEncoder()
                encoder.dateEncodingStrategy = .iso8601
                let data = try encoder.encode(records)
                let json = String(data: data, encoding: .utf8) ?? "[]"
                DispatchQueue.main.async {
                    completion(.success(json))
                }
            } catch {
                DispatchQueue.main.async {
                    completion(.failure(error))
                }
            }
        }
    }

    /// Presents an open panel and processes the selected CSV file.
    func openAndParseDocument() {
        let panel = NSOpenPanel()
        panel.allowsMultipleSelection = false
<<<<<<< HEAD
        if #available(macOS 12.0, *) {
            panel.allowedContentTypes = [UTType.commaSeparatedText]
        } else {
            panel.allowedFileTypes = ["csv"]
        }
=======
        panel.allowedFileTypes = ["csv"]
>>>>>>> 26c882e3
        panel.begin { response in
            if response == .OK, let url = panel.url {
                self.parseDocument(at: url) { result in
                    switch result {
                    case .success(let output):
                        print("\n📥 Import result:\n\(output)")
                    case .failure(let error):
                        print("❌ Import failed: \(error.localizedDescription)")
                        DispatchQueue.main.async {
                            let alert = NSAlert()
                            alert.messageText = "Import Error"
                            alert.informativeText = error.localizedDescription
                            alert.alertStyle = .warning
                            alert.addButton(withTitle: "OK")
                            alert.runModal()
                        }
                    }
                }
            }
        }
    }
}<|MERGE_RESOLUTION|>--- conflicted
+++ resolved
@@ -1,15 +1,11 @@
 // DragonShield/ImportManager.swift
-<<<<<<< HEAD
+
 // MARK: - Version 2.0.0.2
 // MARK: - History
 // - 1.11 -> 2.0.0.0: Rewritten to use native Swift CSV processing instead of Python parser.
 // - 2.0.0.0 -> 2.0.0.1: Replace deprecated allowedFileTypes API.
 // - 2.0.0.1 -> 2.0.0.2: Begin security-scoped access when reading selected file.
-=======
-// MARK: - Version 2.0.0.0
-// MARK: - History
-// - 1.11 -> 2.0.0.0: Rewritten to use native Swift CSV processing instead of Python parser.
->>>>>>> 26c882e3
+
 
 import Foundation
 import AppKit
@@ -27,11 +23,10 @@
     /// Parses a CSV document and saves the records to the database.
     func parseDocument(at url: URL, completion: @escaping (Result<String, Error>) -> Void) {
         DispatchQueue.global(qos: .userInitiated).async {
-<<<<<<< HEAD
+
             let accessGranted = url.startAccessingSecurityScopedResource()
             defer { if accessGranted { url.stopAccessingSecurityScopedResource() } }
-=======
->>>>>>> 26c882e3
+
             do {
                 let records = try self.csvProcessor.processCSVFile(url: url)
                 if let repo = self.repository {
@@ -56,15 +51,13 @@
     func openAndParseDocument() {
         let panel = NSOpenPanel()
         panel.allowsMultipleSelection = false
-<<<<<<< HEAD
+
         if #available(macOS 12.0, *) {
             panel.allowedContentTypes = [UTType.commaSeparatedText]
         } else {
             panel.allowedFileTypes = ["csv"]
         }
-=======
-        panel.allowedFileTypes = ["csv"]
->>>>>>> 26c882e3
+
         panel.begin { response in
             if response == .OK, let url = panel.url {
                 self.parseDocument(at: url) { result in
