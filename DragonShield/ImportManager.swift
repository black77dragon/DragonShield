// DragonShield/ImportManager.swift
<<<<<<< HEAD
// MARK: - Version 1.1
// MARK: - History
// - 1.0 -> 1.1: Run bundled Python interpreter and locate parser via
//               findParserScript helper.
=======
// MARK: - Version 1.11
// MARK: - History
// - 1.0 -> 1.1: Added fallback search for parser and error alert handling.
// - 1.1 -> 1.2: Search bundle resource path before falling back to CWD.
// - 1.2 -> 1.3: Improved parser lookup with debug logging and exit code checks.
// - 1.3 -> 1.4: Return checked paths so UI can show detailed error messages.
// - 1.4 -> 1.5: Added environment variable and Application Support search paths.
// - 1.5 -> 1.6: Search PATH directories and parent folders for parser.
// - 1.6 -> 1.7: Simplify lookup to module directory and run parser via -m.
// - 1.7 -> 1.8: Add fallback search using the project source path.
// - 1.8 -> 1.9: Invoke parser via /usr/bin/env to avoid sandbox python issues.
// - 1.9 -> 1.10: Run parser using /usr/bin/python3 to bypass xcrun sandbox error.
// - 1.10 -> 1.11: Allow custom Python interpreter path via env var and Homebrew locations.
>>>>>>> c6abcbaf

import Foundation
import AppKit

/// Manages document imports by invoking the bundled Python parser.
class ImportManager {
    static let shared = ImportManager()

<<<<<<< HEAD
    /// Locates the bundled parser script.
    private func findParserScript() -> String? {
        Bundle.main.path(forResource: "zkb_parser", ofType: "py", inDirectory: "python_scripts")
=======
    /// Attempts to locate the directory containing the Python parser module.
    /// Returns that directory path and the list of checked locations.
    private func findParserModuleDir() -> (path: String?, checked: [String]) {
        var checked: [String] = []
        let fm = FileManager.default

        var candidates: [String] = []
        func add(_ p: String?) { if let p = p, !candidates.contains(p) { candidates.append(p) } }

        add(ProcessInfo.processInfo.environment["ZKB_PARSER_DIR"])
        add(Bundle.main.url(forResource: "zkb_parser", withExtension: "py", subdirectory: "python_scripts")?.deletingLastPathComponent().path)
        add(Bundle.main.resourceURL?.appendingPathComponent("python_scripts").path)
        add(Bundle.main.bundleURL.appendingPathComponent("Contents/Resources/python_scripts").path)
        add(Bundle.main.executableURL?.deletingLastPathComponent().appendingPathComponent("python_scripts").path)

        // Search relative to the project source directory where this file resides
        let sourceFileURL = URL(fileURLWithPath: #file)
        var srcParent = sourceFileURL.deletingLastPathComponent()
        add(srcParent.appendingPathComponent("python_scripts").path)
        for _ in 0..<4 {
            srcParent.deleteLastPathComponent()
            add(srcParent.appendingPathComponent("python_scripts").path)
            add(srcParent.appendingPathComponent("DragonShield/python_scripts").path)
        }

        var parentURL = Bundle.main.bundleURL
        for _ in 0..<3 {
            parentURL.deleteLastPathComponent()
            add(parentURL.appendingPathComponent("python_scripts").path)
            add(parentURL.appendingPathComponent("DragonShield/python_scripts").path)
        }

        let cwd = fm.currentDirectoryPath
        add(cwd + "/python_scripts")
        add(cwd + "/DragonShield/python_scripts")

        for dir in candidates {
            checked.append(dir)
            if fm.fileExists(atPath: dir + "/zkb_parser.py") { return (dir, checked) }
        }

        print("❌ Parser module not found. Directories checked:\n - " + checked.joined(separator: "\n - "))
        return (nil, checked)
    }

    /// Determine which Python interpreter to use for running the parser.
    /// Searches environment variables and common Homebrew locations before falling back.
    private func resolvePythonPath() -> String {
        let fm = FileManager.default
        let env = ProcessInfo.processInfo.environment
        let envCandidates = [env["DS_PYTHON_PATH"], env["PYTHON_BINARY"], env["PYTHON_PATH"]]
        for candidate in envCandidates.compactMap({ $0 }) {
            if fm.isExecutableFile(atPath: candidate) { return candidate }
        }
        let known = ["/opt/homebrew/bin/python3", "/usr/local/bin/python3", "/usr/bin/python3"]
        for path in known {
            if fm.isExecutableFile(atPath: path) { return path }
        }
        return "python3"
>>>>>>> c6abcbaf
    }

    /// Parses a document using the Python parser script.
    /// - Parameters:
    ///   - url: URL of the document to parse.
    ///   - completion: Called with the raw JSON string output or an error.
    func parseDocument(at url: URL, completion: @escaping (Result<String, Error>) -> Void) {
<<<<<<< HEAD
        guard let scriptPath = findParserScript() else {
            completion(.failure(NSError(domain: "ImportManager", code: 1, userInfo: [NSLocalizedDescriptionKey: "Parser script not found in bundle"])))
            return
        }

        guard let pythonPath = Bundle.main.path(forResource: "python3", ofType: nil, inDirectory: "python/bin") else {
            completion(.failure(NSError(domain: "ImportManager", code: 2, userInfo: [NSLocalizedDescriptionKey: "Bundled Python interpreter not found"])))
            return
        }

        let process = Process()
        process.executableURL = URL(fileURLWithPath: pythonPath)
        process.arguments = [scriptPath, url.path]
=======
        let result = findParserModuleDir()
        guard let moduleDir = result.path else {
            let pathsString = result.checked.map { "- " + $0 }.joined(separator: "\n")
            let message = "Parser module not found. Directories checked:\n" + pathsString
            completion(.failure(NSError(domain: "ImportManager", code: 1, userInfo: [NSLocalizedDescriptionKey: message])))
            return
        }

        let pythonPath = resolvePythonPath()

        print("Using parser directory: \(moduleDir)")
        print("Using python interpreter: \(pythonPath)")

        let process = Process()
        process.executableURL = URL(fileURLWithPath: pythonPath)
        process.arguments = ["-m", "zkb_parser", url.path]
        process.environment = ["PYTHONPATH": moduleDir]
>>>>>>> c6abcbaf

        let pipe = Pipe()
        process.standardOutput = pipe
        process.standardError = pipe

        do {
            try process.run()
        } catch {
            completion(.failure(error))
            return
        }

        process.terminationHandler = { proc in
            let data = pipe.fileHandleForReading.readDataToEndOfFile()
            let output = String(data: data, encoding: .utf8) ?? ""
            let exitCode = proc.terminationStatus
            DispatchQueue.main.async {
                if exitCode == 0 {
                    completion(.success(output))
                } else {
                    let err = NSError(
                        domain: "ImportManager",
                        code: Int(exitCode),
                        userInfo: [NSLocalizedDescriptionKey: "Parser exited with code \(exitCode). Output:\n\(output)"]
                    )
                    completion(.failure(err))
                }
            }
        }
    }

    /// Presents an open panel and invokes the parser on the selected file.
    func openAndParseDocument() {
        let panel = NSOpenPanel()
        panel.allowsMultipleSelection = false
        panel.allowedFileTypes = ["xlsx", "csv", "pdf"]
        panel.begin { response in
            if response == .OK, let url = panel.url {
                self.parseDocument(at: url) { result in
                    switch result {
                    case .success(let output):
                        print("\n📥 Import result:\n\(output)")
                    case .failure(let error):
                        print("❌ Import failed: \(error.localizedDescription)")
                        DispatchQueue.main.async {
                            let alert = NSAlert()
                            alert.messageText = "Import Error"
                            alert.informativeText = error.localizedDescription
                            alert.alertStyle = .warning
                            alert.addButton(withTitle: "OK")
                            alert.runModal()
                        }
                    }
                }
            }
        }
    }
}<|MERGE_RESOLUTION|>--- conflicted
+++ resolved
@@ -1,10 +1,5 @@
 // DragonShield/ImportManager.swift
-<<<<<<< HEAD
-// MARK: - Version 1.1
-// MARK: - History
-// - 1.0 -> 1.1: Run bundled Python interpreter and locate parser via
-//               findParserScript helper.
-=======
+
 // MARK: - Version 1.11
 // MARK: - History
 // - 1.0 -> 1.1: Added fallback search for parser and error alert handling.
@@ -18,7 +13,7 @@
 // - 1.8 -> 1.9: Invoke parser via /usr/bin/env to avoid sandbox python issues.
 // - 1.9 -> 1.10: Run parser using /usr/bin/python3 to bypass xcrun sandbox error.
 // - 1.10 -> 1.11: Allow custom Python interpreter path via env var and Homebrew locations.
->>>>>>> c6abcbaf
+
 
 import Foundation
 import AppKit
@@ -26,12 +21,7 @@
 /// Manages document imports by invoking the bundled Python parser.
 class ImportManager {
     static let shared = ImportManager()
-
-<<<<<<< HEAD
-    /// Locates the bundled parser script.
-    private func findParserScript() -> String? {
-        Bundle.main.path(forResource: "zkb_parser", ofType: "py", inDirectory: "python_scripts")
-=======
+  
     /// Attempts to locate the directory containing the Python parser module.
     /// Returns that directory path and the list of checked locations.
     private func findParserModuleDir() -> (path: String?, checked: [String]) {
@@ -91,7 +81,6 @@
             if fm.isExecutableFile(atPath: path) { return path }
         }
         return "python3"
->>>>>>> c6abcbaf
     }
 
     /// Parses a document using the Python parser script.
@@ -99,21 +88,6 @@
     ///   - url: URL of the document to parse.
     ///   - completion: Called with the raw JSON string output or an error.
     func parseDocument(at url: URL, completion: @escaping (Result<String, Error>) -> Void) {
-<<<<<<< HEAD
-        guard let scriptPath = findParserScript() else {
-            completion(.failure(NSError(domain: "ImportManager", code: 1, userInfo: [NSLocalizedDescriptionKey: "Parser script not found in bundle"])))
-            return
-        }
-
-        guard let pythonPath = Bundle.main.path(forResource: "python3", ofType: nil, inDirectory: "python/bin") else {
-            completion(.failure(NSError(domain: "ImportManager", code: 2, userInfo: [NSLocalizedDescriptionKey: "Bundled Python interpreter not found"])))
-            return
-        }
-
-        let process = Process()
-        process.executableURL = URL(fileURLWithPath: pythonPath)
-        process.arguments = [scriptPath, url.path]
-=======
         let result = findParserModuleDir()
         guard let moduleDir = result.path else {
             let pathsString = result.checked.map { "- " + $0 }.joined(separator: "\n")
@@ -131,7 +105,7 @@
         process.executableURL = URL(fileURLWithPath: pythonPath)
         process.arguments = ["-m", "zkb_parser", url.path]
         process.environment = ["PYTHONPATH": moduleDir]
->>>>>>> c6abcbaf
+
 
         let pipe = Pipe()
         process.standardOutput = pipe
