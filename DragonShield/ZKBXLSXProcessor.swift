// DragonShield/ZKBXLSXProcessor.swift
<<<<<<< HEAD
// MARK: - Version 1.0.7.0
=======
// MARK: - Version 1.0.4.0
>>>>>>> e9d3ffff
// MARK: - History
// - 0.0.0.0 -> 1.0.0.0: Initial implementation applying zkb_parser logic in Swift.
// - 1.0.0.0 -> 1.0.1.0: Log progress and read report date from cell A1.
// - 1.0.1.0 -> 1.0.1.1: Fix conditional binding when reading cell value.
// - 1.0.1.1 -> 1.0.1.2: Correct regex pattern for statement date parsing.
// - 1.0.1.2 -> 1.0.2.0: Parse positions according to ZKB_Parser_Mapping documentation.
// - 1.0.2.0 -> 1.0.2.1: Add detailed progress messages for each row.
// - 1.0.2.1 -> 1.0.3.0: Emit OSLog entries for parsing progress.
// - 1.0.3.0 -> 1.0.4.0: Log messages via LoggingService and improve number parsing.
<<<<<<< HEAD
// - 1.0.4.0 -> 1.0.5.0: Emit human readable log messages and report parsed count.
// - 1.0.5.0 -> 1.0.6.0: Log each parsed record and flag parsing failures.
// - 1.0.6.0 -> 1.0.7.0: Print parsed row data and log file completion summary.
=======
>>>>>>> e9d3ffff
import Foundation
import OSLog

struct ZKBXLSXProcessor {
    private let parser: XLSXParsingService
    private let log = Logger.parser
    private let logging = LoggingService.shared

    init(parser: XLSXParsingService = XLSXParsingService()) {
        self.parser = parser
    }

    func process(url: URL, progress: ((String) -> Void)? = nil) throws -> [MyBankRecord] {
<<<<<<< HEAD
        let openMsg = "Starting import: \(url.lastPathComponent)"
        logging.log(openMsg, type: .info, logger: log)
=======
        let openMsg = "Opened file \(url.lastPathComponent)"
        logging.log(openMsg, logger: log)
>>>>>>> e9d3ffff
        progress?(openMsg)

        if let cellValue = try? parser.cellValue(from: url, cell: "A1") {
<<<<<<< HEAD
            let msg = "A1 header: \(cellValue)"
            logging.log(msg, type: .debug, logger: log)
=======
            let msg = "Cell A1 value: \(cellValue)"
            logging.log(msg, logger: log)
>>>>>>> e9d3ffff
            progress?(msg)
        }

        let statementDate = Self.statementDate(from: url.lastPathComponent) ?? Date()
        let dateString = ISO8601DateFormatter().string(from: statementDate)
<<<<<<< HEAD
        let dateMsg = "Parsed statement date \(dateString)"
        logging.log(dateMsg, type: .info, logger: log)
=======
        let dateMsg = "Statement date: \(dateString)"
        logging.log(dateMsg, logger: log)
>>>>>>> e9d3ffff
        progress?(dateMsg)
        let portfolioCell = try? parser.cellValue(from: url, cell: "A6")
        let portfolioNumber = Self.portfolioNumber(from: portfolioCell)
        if let number = portfolioNumber {
<<<<<<< HEAD
            let msg = "Detected portfolio number \(number)"
            logging.log(msg, type: .info, logger: log)
=======
            let msg = "Portfolio number: \(number)"
            logging.log(msg, logger: log)
>>>>>>> e9d3ffff
            progress?(msg)
        }

        let rawRows = try parser.parseWorkbook(at: url, headerRow: 8)
<<<<<<< HEAD
        let rowsMsg = "Worksheet rows found: \(rawRows.count)"
        logging.log(rowsMsg, type: .info, logger: log)
=======
        let rowsMsg = "Rows found: \(rawRows.count)"
        logging.log(rowsMsg, logger: log)
>>>>>>> e9d3ffff
        progress?(rowsMsg)
        var records: [MyBankRecord] = []
        var parsedCount = 0
        for (idx, row) in rawRows.enumerated() {
<<<<<<< HEAD
            let rawMsg = "Row \(idx + 1) raw values: " +
                row.map { "\($0)=\($1)" }.joined(separator: ", ")
            logging.log(rawMsg, type: .debug, logger: log)
            progress?(rawMsg)
            let isCash = row["Asset-Unterkategorie"] == "Konten"
            let desc = row["Beschreibung"] ?? ""
            let account = isCash ? (row["Valor"] ?? "") : (portfolioNumber ?? "")
            let currency = row["Whrg."] ?? ""
            let amountStr = isCash ? (row["Anzahl / Nominal"] ?? row["Wert in CHF"] ?? "") : (row["Wert in CHF"] ?? row["Anzahl / Nominal"] ?? "")
            guard let amount = Self.parseNumber(amountStr) else {
                let failMsg = "Row \(idx + 1): could not parse amount '\(amountStr)'"
                logging.log(failMsg, type: .error, logger: log)
                progress?(failMsg)
                continue
=======
            if row["Asset-Unterkategorie"] == "Konten" {
                let desc = row["Beschreibung"] ?? ""
                let account = row["Valor"] ?? ""
                let currency = row["Whrg."] ?? ""
                let amountStr = row["Anzahl / Nominal"] ?? row["Wert in CHF"] ?? ""
                guard let amount = Self.parseNumber(amountStr) else { continue }
                let msg = "Row \(idx + 1): cash \(desc) \(amount) \(currency)"
                logging.log(msg, logger: log)
                progress?(msg)
                let record = MyBankRecord(transactionDate: statementDate,
                                         description: desc,
                                         amount: amount,
                                         currency: currency,
                                         bankAccount: account)
                records.append(record)
            } else {
                let desc = row["Beschreibung"] ?? ""
                let account = portfolioNumber ?? ""
                let currency = row["Whrg."] ?? ""
                let amountStr = row["Wert in CHF"] ?? row["Anzahl / Nominal"] ?? ""
                guard let amount = Self.parseNumber(amountStr) else { continue }
                let msg = "Row \(idx + 1): position \(desc) \(amount) \(currency)"
                logging.log(msg, logger: log)
                progress?(msg)
                let record = MyBankRecord(transactionDate: statementDate,
                                         description: desc,
                                         amount: amount,
                                         currency: currency,
                                         bankAccount: account)
                records.append(record)
>>>>>>> e9d3ffff
            }
            let typeMsg = isCash ? "cash" : "position"
            let msg = "Parsed \(typeMsg) row \(idx + 1): \(desc), amount \(amount) \(currency), account \(account)"
            logging.log(msg, type: .debug, logger: log)
            progress?(msg)
            let record = MyBankRecord(transactionDate: statementDate,
                                     description: desc,
                                     amount: amount,
                                     currency: currency,
                                     bankAccount: account)
            records.append(record)
            parsedCount += 1
            let recordMsg = "Record \(idx + 1) parsed: date \(dateString), desc '\(desc)', amount \(amount) \(currency), account \(account)"
            logging.log(recordMsg, type: .debug, logger: log)
            progress?(recordMsg)
        }
        let summary = "Finished parsing: \(parsedCount) records created"
        logging.log(summary, type: .info, logger: log)
        progress?(summary)
        let fileSummary = "Completed import for \(url.lastPathComponent) with \(parsedCount) records"
        logging.log(fileSummary, type: .info, logger: log)
        progress?(fileSummary)
        return records
    }

    private static func portfolioNumber(from cell: String?) -> String? {
        guard let cell = cell else { return nil }
        let pattern = "Portfolio-Nr.\\s*(.+)"
        if let regex = try? NSRegularExpression(pattern: pattern, options: []),
           let match = regex.firstMatch(in: cell, range: NSRange(cell.startIndex..., in: cell)) {
            return String(cell[Range(match.range(at: 1), in: cell)!]).trimmingCharacters(in: .whitespaces)
        }
        return nil
    }

    private static func parseNumber(_ string: String) -> Double? {
<<<<<<< HEAD
        var cleaned = string.trimmingCharacters(in: .whitespacesAndNewlines)
        guard !cleaned.isEmpty else { return nil }
        cleaned = cleaned
            .replacingOccurrences(of: "'", with: "")
            .replacingOccurrences(of: "’", with: "")
            .replacingOccurrences(of: "%", with: "")
            .replacingOccurrences(of: " ", with: "")
            .replacingOccurrences(of: ",", with: ".")
        if cleaned.hasPrefix("(") && cleaned.hasSuffix(")") {
            cleaned.removeFirst(); cleaned.removeLast()
            cleaned = "-" + cleaned
        }
=======
        let trimmed = string.trimmingCharacters(in: .whitespacesAndNewlines)
        let cleaned = trimmed
            .replacingOccurrences(of: "'", with: "")
            .replacingOccurrences(of: "%", with: "")
            .replacingOccurrences(of: ",", with: ".")
            .replacingOccurrences(of: " ", with: "")
>>>>>>> e9d3ffff
        return Double(cleaned)
    }

    private static func statementDate(from filename: String) -> Date? {
        // Match strings like "Mar 26 2025" in filenames
        let pattern = "(Jan|Feb|Mar|Apr|May|Jun|Jul|Aug|Sep|Oct|Nov|Dec)[a-z]*[ .-]+(\\d{1,2})[ .-]+(\\d{4})"
        if let regex = try? NSRegularExpression(pattern: pattern, options: .caseInsensitive),
           let match = regex.firstMatch(in: filename, range: NSRange(filename.startIndex..., in: filename)) {
            let monthStr = String(filename[Range(match.range(at: 1), in: filename)!])
            let day = Int(filename[Range(match.range(at: 2), in: filename)!]) ?? 1
            let year = Int(filename[Range(match.range(at: 3), in: filename)!]) ?? 1970
            let months = ["Jan": 1, "Feb": 2, "Mar": 3, "Apr": 4, "May": 5, "Jun": 6, "Jul": 7, "Aug": 8, "Sep": 9, "Oct": 10, "Nov": 11, "Dec": 12]
            if let month = months[String(monthStr.prefix(3)).capitalized] {
                var comps = DateComponents()
                comps.year = year
                comps.month = month
                comps.day = day
                return Calendar.current.date(from: comps)
            }
        }
        return nil
    }
}<|MERGE_RESOLUTION|>--- conflicted
+++ resolved
@@ -1,9 +1,5 @@
 // DragonShield/ZKBXLSXProcessor.swift
-<<<<<<< HEAD
 // MARK: - Version 1.0.7.0
-=======
-// MARK: - Version 1.0.4.0
->>>>>>> e9d3ffff
 // MARK: - History
 // - 0.0.0.0 -> 1.0.0.0: Initial implementation applying zkb_parser logic in Swift.
 // - 1.0.0.0 -> 1.0.1.0: Log progress and read report date from cell A1.
@@ -13,12 +9,10 @@
 // - 1.0.2.0 -> 1.0.2.1: Add detailed progress messages for each row.
 // - 1.0.2.1 -> 1.0.3.0: Emit OSLog entries for parsing progress.
 // - 1.0.3.0 -> 1.0.4.0: Log messages via LoggingService and improve number parsing.
-<<<<<<< HEAD
 // - 1.0.4.0 -> 1.0.5.0: Emit human readable log messages and report parsed count.
 // - 1.0.5.0 -> 1.0.6.0: Log each parsed record and flag parsing failures.
 // - 1.0.6.0 -> 1.0.7.0: Print parsed row data and log file completion summary.
-=======
->>>>>>> e9d3ffff
+
 import Foundation
 import OSLog
 
@@ -32,62 +26,39 @@
     }
 
     func process(url: URL, progress: ((String) -> Void)? = nil) throws -> [MyBankRecord] {
-<<<<<<< HEAD
+
         let openMsg = "Starting import: \(url.lastPathComponent)"
         logging.log(openMsg, type: .info, logger: log)
-=======
-        let openMsg = "Opened file \(url.lastPathComponent)"
-        logging.log(openMsg, logger: log)
->>>>>>> e9d3ffff
         progress?(openMsg)
 
         if let cellValue = try? parser.cellValue(from: url, cell: "A1") {
-<<<<<<< HEAD
             let msg = "A1 header: \(cellValue)"
             logging.log(msg, type: .debug, logger: log)
-=======
-            let msg = "Cell A1 value: \(cellValue)"
-            logging.log(msg, logger: log)
->>>>>>> e9d3ffff
+
             progress?(msg)
         }
 
         let statementDate = Self.statementDate(from: url.lastPathComponent) ?? Date()
         let dateString = ISO8601DateFormatter().string(from: statementDate)
-<<<<<<< HEAD
         let dateMsg = "Parsed statement date \(dateString)"
         logging.log(dateMsg, type: .info, logger: log)
-=======
-        let dateMsg = "Statement date: \(dateString)"
-        logging.log(dateMsg, logger: log)
->>>>>>> e9d3ffff
+
         progress?(dateMsg)
         let portfolioCell = try? parser.cellValue(from: url, cell: "A6")
         let portfolioNumber = Self.portfolioNumber(from: portfolioCell)
         if let number = portfolioNumber {
-<<<<<<< HEAD
             let msg = "Detected portfolio number \(number)"
             logging.log(msg, type: .info, logger: log)
-=======
-            let msg = "Portfolio number: \(number)"
-            logging.log(msg, logger: log)
->>>>>>> e9d3ffff
             progress?(msg)
         }
 
         let rawRows = try parser.parseWorkbook(at: url, headerRow: 8)
-<<<<<<< HEAD
         let rowsMsg = "Worksheet rows found: \(rawRows.count)"
         logging.log(rowsMsg, type: .info, logger: log)
-=======
-        let rowsMsg = "Rows found: \(rawRows.count)"
-        logging.log(rowsMsg, logger: log)
->>>>>>> e9d3ffff
         progress?(rowsMsg)
         var records: [MyBankRecord] = []
         var parsedCount = 0
         for (idx, row) in rawRows.enumerated() {
-<<<<<<< HEAD
             let rawMsg = "Row \(idx + 1) raw values: " +
                 row.map { "\($0)=\($1)" }.joined(separator: ", ")
             logging.log(rawMsg, type: .debug, logger: log)
@@ -102,38 +73,6 @@
                 logging.log(failMsg, type: .error, logger: log)
                 progress?(failMsg)
                 continue
-=======
-            if row["Asset-Unterkategorie"] == "Konten" {
-                let desc = row["Beschreibung"] ?? ""
-                let account = row["Valor"] ?? ""
-                let currency = row["Whrg."] ?? ""
-                let amountStr = row["Anzahl / Nominal"] ?? row["Wert in CHF"] ?? ""
-                guard let amount = Self.parseNumber(amountStr) else { continue }
-                let msg = "Row \(idx + 1): cash \(desc) \(amount) \(currency)"
-                logging.log(msg, logger: log)
-                progress?(msg)
-                let record = MyBankRecord(transactionDate: statementDate,
-                                         description: desc,
-                                         amount: amount,
-                                         currency: currency,
-                                         bankAccount: account)
-                records.append(record)
-            } else {
-                let desc = row["Beschreibung"] ?? ""
-                let account = portfolioNumber ?? ""
-                let currency = row["Whrg."] ?? ""
-                let amountStr = row["Wert in CHF"] ?? row["Anzahl / Nominal"] ?? ""
-                guard let amount = Self.parseNumber(amountStr) else { continue }
-                let msg = "Row \(idx + 1): position \(desc) \(amount) \(currency)"
-                logging.log(msg, logger: log)
-                progress?(msg)
-                let record = MyBankRecord(transactionDate: statementDate,
-                                         description: desc,
-                                         amount: amount,
-                                         currency: currency,
-                                         bankAccount: account)
-                records.append(record)
->>>>>>> e9d3ffff
             }
             let typeMsg = isCash ? "cash" : "position"
             let msg = "Parsed \(typeMsg) row \(idx + 1): \(desc), amount \(amount) \(currency), account \(account)"
@@ -170,7 +109,6 @@
     }
 
     private static func parseNumber(_ string: String) -> Double? {
-<<<<<<< HEAD
         var cleaned = string.trimmingCharacters(in: .whitespacesAndNewlines)
         guard !cleaned.isEmpty else { return nil }
         cleaned = cleaned
@@ -183,14 +121,6 @@
             cleaned.removeFirst(); cleaned.removeLast()
             cleaned = "-" + cleaned
         }
-=======
-        let trimmed = string.trimmingCharacters(in: .whitespacesAndNewlines)
-        let cleaned = trimmed
-            .replacingOccurrences(of: "'", with: "")
-            .replacingOccurrences(of: "%", with: "")
-            .replacingOccurrences(of: ",", with: ".")
-            .replacingOccurrences(of: " ", with: "")
->>>>>>> e9d3ffff
         return Double(cleaned)
     }
 
