--- conflicted
+++ resolved
@@ -1,16 +1,10 @@
 # python_scripts/zkb_parser.py
-<<<<<<< HEAD
+
 # MARK: - Version 0.11
 # MARK: - History
 # - 0.9 -> 0.10: Added CSV support and institution metadata.
 # - 0.10 -> 0.11: Return explicit exit codes on errors.
-=======
-
-# MARK: - Version 1.0
-# MARK: - History
-# - 1.0: Initial version providing ZKB CSV/XLSX parsing functionality.
-
->>>>>>> 484f403d
+
 import sys
 import re
 import openpyxl
