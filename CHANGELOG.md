--- conflicted
+++ resolved
@@ -8,520 +8,6 @@
 Each pull request must add a one-line, user-facing entry under **Unreleased** in the appropriate category, including the PR number.
 
 ## [Unreleased]
-<<<<<<< HEAD
-- Enlarge Asset SubClass picker sheet to show more options at once
-- Remove Kanban To-Do board and sidebar link
-- Ensure Portfolio Theme Overview date filter handles fractional-second timestamps and add tests for 7/30/90 day ranges
-- Replace Asset SubClass menu with searchable, alphabetically sorted picker in Add and Edit Instrument views
-- Remove duplicate note previews from Theme Details Overview rows
-- Replace Theme Status editor pop-up with professional sheet layout and inline validation
-- Introduce preset color picker with custom hex option for Theme Statuses
-- Allow deleting Theme Statuses only when unused and surface detailed database errors
-- Refine Overview update rows with inline toggle, right-aligned actions, and date filter including today
-- Add Overview tab with read-only Update Reader for Portfolio Theme details
-- Flesh out Portfolio Theme Overview with KPIs, filters, and update actions
-- Remove obsolete feature flag checks and clean up async attachment handlers
-- Introduce Link and ThemeUpdateLink tables with LinkService for theme update URLs (migration 021)
-- Enable attachments for instrument updates with ThemeAssetUpdateAttachment table and shared cleanup (migration 020)
-- Add AttachmentService and attachments UI for theme updates behind feature flag
-- Purge position reports and related instruments before removing an asset subclass and report remaining usage details
-- Store attachments on disk with original file extensions for Quick Look compatibility
-- Introduce Attachment and ThemeUpdateAttachment tables with linking APIs for theme updates
-- Expose portfolioAttachmentsEnabled setting in UI to toggle attachments
-- Fix attachment type validation and update deprecated onChange handlers for macOS 14
-- Introduce Instrument Notes modal with tabs for instrument updates and theme mentions
-- Surface theme note mention counts and deep links from Instruments module
-- Cross-link Instrument Updates from Instruments module with theme chooser and counts
-- Simplify Updates in Themes section to a single Open Instrument Notes button in Edit Instrument panel
-- Add Notes column to Instruments table with quick access to Instrument Notes modal
-- Enable Instrument Updates entry points by default
-- Enrich instrument updates with Markdown bodies, pin/unpin, and pinned-first ordering with migration 017
-- Introduce PortfolioThemeAssetUpdate table and CRUD helpers for instrument-level update timelines with migration 016
-- Surface Instrument Updates button and sheet in Portfolio Theme composition under feature flag
-- Add search, type filter, and soft-delete with restore for Portfolio Theme updates with migration 015
-- Support Markdown bodies and pinning for Portfolio Theme updates with migration 014
-- Render theme update timestamps in local time and expose footer action bar with Markdown help
-- Harden update logging and enforce non-null Markdown schema
-- Introduce PortfolioThemeUpdate table and CRUD helpers for theme update timelines
-- Log invalid theme update types, fetch themes directly for Updates view, and record author from macOS user
-- Enable Updates tab and quick New Update entry points for Portfolio Themes by default
-- Fix compile errors in Theme Update views and allow specifying initial tab for details modal
-- Add deviation analytics with tolerance controls to Portfolio Theme valuation table
-- Add description and optional institution link to Portfolio Themes with migration 012
-- Align Composition table headers with data columns and add per-instrument notes pop-up in Portfolio Theme details
-- Enforce consistent 2000-character limit for portfolio asset notes
-- Remove Notes column from Portfolio Theme valuation table and align totals under Current Value
-- Ensure Portfolio Theme valuation shows all instruments, resolves FX via identity and inversion, and keeps table visible for zero totals
-- Share FXConversionService using latest flagged rates for consistent CHF conversion across views
-- Log warning when FX rate_date cannot be parsed and fallback is used
-- Handle valuation event serialization errors with explicit logging
-- Fix Portfolio Themes list not updating Total Value after valuations load
-- Add Total Value and Instruments columns with sortable headers to Portfolio Themes list
-- Fix theme total value spinner by loading valuations sequentially
-- Optimize portfolio theme fetch to count instruments without per-row queries
-- Add on-demand Portfolio Valuation service with refreshable theme snapshot
-- Include instrument notes in valuation snapshot output
-- Fix valuation to aggregate instrument holdings across the entire estate
-- Require archiving a theme before deletion with archive-and-delete alert flow
-- Polish Portfolio Theme maintenance layouts and add instrument notes field
-- Normalize empty instrument notes to nil in theme detail editor and add-instrument sheet
-- Fix Portfolio Theme allocation edits not persisting and log updates
-- Fix instrument notes edits not saving in theme detail view
-- Present valuation status and notes in dedicated columns to avoid confusion
-- Introduce PortfolioThemeAsset table linking themes to instruments with target allocations
-- Add PortfolioTheme entity with CRUD UI and migration 010
-- Fix Portfolio Theme creation to persist database records and improve new theme editor layout
-- Remove Portfolio Themes feature flag; navigation and Theme Status settings are always visible
-- Navigate from Portfolio Themes list to detail view with keyboard, icon, or context menu; archived themes open read-only
-- Present Portfolio Theme details in modal window with aligned Composition and Valuation sections
-- Disable Performance and Rebalancing links in sidebar
-- Ensure new theme popup accepts a theme code and disable Save until required fields are valid
-- Introduce HealthCheckRegistry for startup diagnostics with per-check configuration
-- Expose health check summary and toggle in Settings with link to detailed report
-- Show executed health checks with detailed results in dedicated window and verify database file presence
-- Add SQL example for PortfolioThemeStatus color validation and require migrations to include the CHECK constraint
-- Document constraints and indexes for `PortfolioThemeAsset` in portfolio module spec
-- Clarify `current_value` sourcing, on-demand refresh, caching, and failure modes in Portfolio Module specification
-- Document attachment limits and access controls in portfolio module spec
-- Document Portfolio module endpoints with status codes, pagination, versioning, and standard error envelope
-- Document migration dependencies and guidelines for Portfolio Module integration
-- Update parser mapping docs to schema version 4.26 and document maintenance for future schema changes
-- Cache institution name in Position form to avoid repeated lookups
-- Generate docs manifest and enforce updates via CI workflow
-- Add troubleshooting guide and fix README link path
-- Deduplicate version history entries in README
-- Consolidate UI concept notes into the main UI/UX design guide
-- Replace Database Management & Backups section with link to consolidated database documentation
-- Clarify PortfolioThemeStatus scope, color code validation, and default handling in portfolio module docs
-- Introduce PortfolioThemeStatus table with default statuses and basic management UI
-- Fix SQLITE_TRANSIENT compile error in PortfolioThemeStatus database helpers
-- Wrap PortfolioThemeStatus insert/update operations in transactions and log sqlite3_exec errors to preserve default integrity
-- Harden PortfolioThemeStatus update transaction to rollback on commit failure
-- Surface Theme Status save failures and handle default restoration errors
-- Log default restoration as info to match OSLog levels
-- Add search bar to Positions view to filter positions across all fields
-- Disable Generate Full Instrument Report button with hover notice in Database Management view
-- Expand Backup & Restore log by default in Database Management view
-- Add button to validate Instruments in Database Management view
-- Temporarily disable Reference and Transaction data backup and restore buttons
-- Add configurable startup health checks with UI summary
-- Log individual startup health check results and ensure database file check passes by reading the path lazily
-- Sync validation status of class and subclass targets from findings and purge zero-target data
-- Skip validation for asset classes without target allocation and clear related findings
-- Enlarge validation details modal and add close button
-- Add totals row and validation details modal to Asset Allocation view
-- Move portfolio total validation from class editor to main dashboard and show validation badges for asset classes
-- Persist class-level validation findings and show them via "Why?" in target edit panel
-- Replace faulty allocation validation triggers with non-blocking versions and update validation_status
-- Convert Edit Targets panel into resizable floating window with scrollable content
-- Show bold, left-aligned "Asset Allocation for <Class>" title in target edit panel
-- Add validation status column with traffic-light icons and deviation bars in Asset Allocation table
-- Fix failed ClassTargets/SubClassTargets upserts so edited targets persist
-- Ensure backup routines include TargetChangeLog and full reference data
-- Fix backup script to verify and close database before deleting corrupt backup
-- Remove legacy Asset Allocation view and navigation link
-- Polish target edit panel layout with fixed width and regrouped inputs for clarity
-- Expand target edit panel to 800x600 and allow dragging to reposition
-- Fix optional class ID handling in target sum validation warnings
-- Persist parent class targets and warn on total allocation without blocking saves
-- Introduce ClassTargets and SubClassTargets tables with migration logging
-- Add script to reset database and import legacy data
-- Fix legacy data import script to preserve new tables when loading old data
-- Fix legacy import script to handle column mismatches when copying data
-- Fix Edit Targets panel to preload stored target values before validation
-- Fix Cancel button in Edit Targets panel to discard changes without saving
-- Display sub-class target sums and log totals in Edit Targets panel
-- Add segmented display mode toggle for Asset Classes tile
-- Show database schema version in Database Management view and include it in backup file names
-- Polish Crypto Allocations tile visuals and reduce row spacing
-- Redesign Asset Allocation dashboard with modern cards
-- Added persistent edit buttons & dbl-click shortcut for target rows (PR #XXX)
-- Target editor pops up below row with white background and tolerance field (PR #XXX)
-- Document dbmate workflow and require `008_add_backup_restore_safety.sql` in migration sequence
-- Correct Credit-Suisse parser mapping docs to reference Credit-Suisse only, update schema version to 4.25, and align field mappings
-- Document ZKB asset class mappings and replace placeholder codes
-- Document Target Allocation edit panel workflow
-- Implement side-panel editor for Asset Class targets
-- Activate pencil edit button in Allocation Targets table
-- Fix edit pencil visibility in Allocation Targets table and place it next to Target column
-- Style pencil button for visibility and ensure it opens the edit panel
-- Show pencil button next to the Target column and open the edit panel on
-  double-click
-- Make pencil buttons persistent with row highlight and keyboard activation
-- Show both Target % and Target CHF fields in edit pop-over with automatic conversion
-- Store all asset allocation targets solely in TargetAllocation table and drop obsolete column from PortfolioInstruments
-- Load stored Target CHF in edit pop-over, computing from portfolio total only if missing, and allow saving with non-zero remaining
-- Include all tables and SQLite metadata in full database backup and restore
-- Add detailed logging and validation to Edit Targets panel
-- Fix Edit Targets validation to sum all asset- and sub-class targets with detailed logging
-- Load and persist target edits with dual-field mode and non-blocking validation warnings
-- Pre-populate target amount fields from the database and format CHF values with
-  thousands separators on blur
-- Fix compile errors in Asset Allocation dashboard views
-- Fix caption row overlay placement in Asset Allocation table
-- Migrate width update onChange to new two-parameter closure
-- Redesign overview bar layout with dedicated tiles
-- Fix color scheme handling in overview bar and card components
-- Convert Allocation dashboard to two-column layout with full-width overview bar
-- Correct side padding and responsive columns in Asset Allocation view
-- Add macOS Kanban to-do board with drag-and-drop
-- Polish asset-class table layout and typography
-- Refine deviation label placement in asset allocation table
-- Make Asset-Class table responsive with compact CHF numbers
-- Maintain equal margin around Asset-Class table to prevent bleed
-- Auto-scale Asset Classes columns proportionally when the card is resized
-- Optimise Asset Class tile layout and cap deviation bars in Allocation dashboard
-- Add fixed delta column and abbreviated numbers in Asset Classes table
-- Fix delta column layout to stay visible within Asset Classes card
-- Shrink table padding and correct column widths to keep delta column visible
-- Add sidebar link to the Kanban board
-- Set position currency automatically from selected instrument and disable manual override
-- Lock position institution to the selected account and auto-fill from account
-- Reorganize sidebar navigation with expandable sections and remove old transaction links
-- Combine Currencies and FX Rates maintenance into one tabbed view
-- Rework Asset Classes card header with inline picker
-- Combine Asset Class and SubClass management into one page with sortable rows
-- Add column filters, single-column sorting and double-click editing to Instruments and Positions tables
-- Display tolerance pills in Asset Allocation table rows
-- Fix compile error referencing systemGray6 in tolerance pill background
-- Fix compile errors referencing system gray colours and deprecated onChange API
-- Provide fallback colours for systemGray4-6 on macOS to resolve compile errors
-- Refine deviation bar logic in Asset Allocation view
-- Update deviation bar display in Asset Allocation tile
-- Shorten deviation bars to half length in Asset Allocation tile
-- Remove plus/minus icons from deviation column in Asset Allocation tile
-- Prompt to confirm option quantity multiplier during position import
-- Show institutions ranked by AUM in new dashboard tile
-- Document troubleshooting steps for missing `default.metallib` warning
-- Add Asset Allocation dashboard with interactive bubble chart
-- Mention language code console warnings and how to silence them
-- Log database version correctly at startup
-- Label green stale account range as "<1 month / today"
-- Show per-table row count comparison after restore in a modal window
-- Auto-expand stale account sections and open editable account detail window from Dashboard
-- Add validation triggers for ClassTargets/SubClassTargets and surface warnings in allocation editor
-- Bind asset allocation views to ClassTargets and SubClassTargets tables
-- Allow dashboard tiles to resize adaptively with a responsive grid
-- Arrange dashboard tiles in a masonry layout with half-spacing gaps vertically
-- Provide Save/Cancel buttons in Account Detail window with quick saved status
-- Polish Account Detail window layout with labeled fields and toolbar actions
-- Resolve progress indicator layout warning on macOS
-- Display all stale accounts sorted by earliest update and account name
-- Delete Asset SubClass instantly with toast feedback and error alert when in use
-- Display table details when Asset SubClass deletion fails
-- Widen Restore Comparison window to display all columns without scrolling
-- Confirm deletion of positions per account type with live count
-- Display stale accounts grouped by age with collapsible sections
-- Generate full instrument report from Database Management view
-- Use latest flagged FX rates for import value calculations and report applied rates
-- Store import session total value and add CLI summary report
-- Show imported position values in CHF after import completes
-- Persist full value reports per import session and view them from history
-- Persist value reports in database after import and fix Session Details sheet closing
-- Fix Import Values window closing when pressing the Close button
-- Present value report in a table window after import
-- Document production folder path and backups in README
-- Compute value report from positions when stored data is missing
-- Fix unused variable warning when computing position values
-- Display consolidated crypto allocations with scrolling in Dashboard (#PR)
-- Add Crypto Top 5 dashboard tile showing largest crypto holdings
-- Populate import session value report modal with stored rows
-- Improve Credit-Suisse parser instrument matching via Valor/ISIN with row-level logging of Valor and ISIN
-- Log Valor and ISIN for each parsed Credit-Suisse row and store valor numbers
-- Fix instrument report generation by locating script path correctly
-- Display sub-class aggregate totals with delta validation in Allocation Targets table
-- Fix compile error from variable name clash in AllocationTargetsTableView
-- Shrink Data Import/Export panels and show square drag-and-drop area
-- Add Import Session History tab with per-session totals
-- Enable multi-institution selection in Positions view with summary totals and bulk delete
-- Show total CHF value for selected institutions in Positions view
-- Add ZKB CSV import parser and enable ZKB statements in Data Import/Export view
-- Fix compile error when passing statement type to ImportManager
-- Prompt to delete existing ZKB positions when importing statements
-- Delete existing ZKB positions by name or BIC before import and log removed count
-- Update ZKB deletion to use BIC `ZKBKCHZZ80A` and correct institution name
-- Handle percent-valued bond prices in ZKB CSV import
-- Convert percent-valued bond prices in Credit-Suisse XLS import
-- Save cash account balances from Credit-Suisse statements into PositionReports
-- Fix storing cash account balances when account or instrument lookup fails
-- Log row numbers and failure reasons when processing cash account rows
-- Fix cash account instrument lookup by currency code
-- Sanitize ticker lookup so CASHCHF resolves correctly
-- Allow selecting tables for transaction backups and restores with versioned filename
-- Allow deleting PositionReports for a selected institution when importing ZKB statements
-- Alert when an unknown instrument is encountered during import
-- Fix ZKB CSV import assigning Equate Plus institution and zero quantities
-- Fix type mismatch when selecting parser for statement import
-- Robust ZKB instrument discovery using Valor, ISIN and ticker with logging
-- Visualize target vs actual allocations with dual-ring donut chart and delta bar layout in Allocation Targets view
-- Remove outdated Asset Allocation view and sidebar link
-- Move Target Asset Allocation link to Key Features section
-- Fix compile warnings for immutable variables in import processing
-- Fix compile error in allocation charts by importing Charts framework
-- Resolve build error by replacing onTapGesture with overlay gesture in donut chart
-- Fix duplicate IDs in import summary logs to avoid SwiftUI warnings
-- Avoid duplicate IDs in backup and import logs
-- Fix compile error from private `chfFormatter` in ImportSessionHistoryView
-- Add Import Session History link in sidebar navigation
-- Show correct database version in startup log
-- Fix seed data to include valor numbers in Instruments table
-- Replace instrument seed data with Consolidated_Instruments_V8.xlsx for updated test dataset
-- Integrate asset target allocation test dataset into schema.txt
-- Expand seed dataset with full production reference data
-- Expand PositionReports with diverse sample entries for testing
-- Rename Direct Real Estate subclass to Own Real Estate and add ZKB bank accounts
-- Add risk concentration dashboard tile showing top 5 groups by value
-- Support asset class grouping and display CHF values in Risk Buckets tile
-- Add valor number field to instruments with database and UI support
-- Allow editing allocation targets in CHF or percent with per-row mode toggle
-- Split Allocation Targets table into Target %/CHF columns with totals row warning
-- Enforce minimum column widths in Positions table to prevent overlap
-- Replace legacy target allocation editor with unified AllocationTargetsTableView
-- Polish Allocation Targets table visuals and group styling
-- Refine AllocationTargetsTableView with soft blue toggles and subclass backgrounds
-- Improve Position form with labeled numeric fields and aligned date pickers
-- Add Allocation Targets table view with hierarchical editing
-- Fix compile error referencing children key path in AllocationTargetsTableView
-- Refine Allocation Targets table layout with RAG badges
-- Refine Position form typography and enforce minimum sheet size
-- Refine AllocationTargetsTableView formatting and persistence
-- Refine AllocationTargetsTableView editing and ordering behaviour
-- Add sortable Target % and Actual % columns with default Actual % ordering in AllocationTargetsTableView
-- Always show sort arrows and group zero-allocation rows at reduced opacity in AllocationTargetsTableView
-- Add Asset Allocation view showing target vs actual with deviation slider and summary table
-- Compute asset class totals from subclass values to show CHF amounts next to sliders
-- Fix compile error in Asset Allocation view model by specifying dictionary types
-- Fix crash from duplicate target records when viewing Asset Allocation
-- Add toggle for Own Real Estate with CHF amount and persist settings
-- Persist target allocation percentages to new TargetAllocation table
-- Include FX History table in reference data backups
-- Show info tooltip listing tables on Reference Data card
-- Display popover listing reference tables when hovering info icon
-- Fix unicode bullet escape in Data Import/Export status message causing build error
-- Fix compile error displaying Reference Data tooltip
-- Track last instrument update timestamp on PositionReports
-- Track earliest instrument update timestamp on Accounts
-- Test migrations for instrument update columns
-- Add exchange_rates.sql script with sample FX rates for all currencies
-- Fix transaction error in exchange_rates.sql script
-- Embed FX rate sample data in schema seed file
-- Auto-save allocation values on exit and simplify maintenance view UI
-- Add ExchangeRates maintenance view for CRUD FX rate management
-- Fix Asset SubClass creation failing due to missing class_id binding and show success alert on save
-- Fix SQLITE_TRANSIENT compile error in ExchangeRates database helpers
-- Fix compile error mapping active currencies in ExchangeRates view model
-- Add "Accounts Needing Update" dashboard tile showing top 10 stale accounts
-- Reverse stale accounts order so the oldest update appears first
-- Fix ambiguous `fetchAccounts` call causing compilation failure in StaleAccountsViewModel
-- Display Currency Maintenance and FX History links in sidebar
-- Display instrument updated date in Positions view and form
-- Fix instrument fetch tuple mismatch in PositionFormView
-- Display earliest instrument updated date in Accounts view and forms
-- Show total asset value in CHF on Positions view with refresh button
-- Show total asset value in CHF on Dashboard via metric tile
-- Display total asset value without decimals on the dashboard tile using Swiss thousands separator
-- Format total asset value in Positions view using Swiss thousands separator
-- Truncate decimals when displaying total asset value in Positions view
-- Replace Load Documents with Data Import/Export view and statement log
-- Enable file picker and drag-and-drop on Data Import/Export screen
-- Unify drag-and-drop and file picker handling in Data Import/Export view
-- Document Data Import/Export screen spec with Statement Loading Log and wireframe
-- Redesign Data Import/Export view with import cards, summary bar and persistent log
-- Display import progress and update log when importing Credit-Suisse statements
-- Assign report date to instrument updated timestamp for Credit-Suisse imports
-- Simplify Data Import/Export layout with separate status bar and persistent log
-- Fix Data Import/Export layout so Select File button and log panel are visible
-- Fix file importer losing selected statement type so imports run after choosing a file
-- Fix Data Import/Export file picker not starting import after choosing a file
-- Restore Switch Mode button in Database Management view to toggle environment
-- Fix Select File button to start import by retaining chosen statement type until completion
-- Restyle Statement Loading Log with padded white frame and remove extra spacer
-- Add dedicated reference data backup and restore with grouped buttons
-- Fix compile error from missing `rowCounts` helper
-- Fix redeclaration of `counts` in BackupService
-- Fix compile error when restoring reference data due to undefined `counts`
-- Increase Data Import/Export canvas size and anchor Statement Loading Log at the page bottom
-- Double Data Import/Export canvas to 1600x1200 and keep log pinned to the bottom
-- Backup reference data separately via new UI button and CLI flag
-- Enforce three-zone layout on Data Import/Export screen with persistent status line
-- Resolve variable scoping issue in BackupService restore function
-- Restore reference data from SQL or JSON with dedicated button
-- Export reference tables as SQL with CREATE and INSERT statements
-- Disable foreign key checks during reference restore to avoid constraint failures
-- Include Instruments and Accounts in reference data backup/restore
-- Sync full reference SQL dump for tests and clarify restore instructions
-- Fix permission error when restoring reference data by using security-scoped access
-- Replace deprecated allowedFileTypes API in Database Management view
-- Fix compile error on macOS by using `.navigation` toolbar placement
-- Show row counts after each backup or restore operation in the log panel
-- Allow choosing a writable backup directory with defaults in Documents
-- Display per-table row counts in Backup & Restore log with header
-- Prompt for save location when backing up and include mode/version in filename
-- Refactor Database Management screen into subviews to resolve type-check timeout
-- Update test seed data with extended asset classes and institutions
-- Display per-table summary counts in log panel
-- Refine Data Import/Export layout with separate Import, Status and Log panels
-- Fix Full Database restore button not showing file picker
-- Delete position reports for any institution directly from the Positions view
-- Enable manual add, edit and delete of positions with notes field
-- Offer disable or delete option for accounts with dependency check
-- Include all position fields in the add/edit position form
-- Fix compilation errors in Positions view after CRUD refactor
-- Move database info panel from Settings to Database Management view
-- Fix SQLITE_TRANSIENT not found when binding position report text fields
-- Redesigned Database Management screen with card layout and detailed backup log
-- Allow sorting columns and wrap long text in the Positions table
-- Fix compile error from type-checking the Positions table after adding sorting
-- Resolve compile timeout in Positions table by extracting column views
-- Use built-in table sortOrder to fix header sorting compile errors
-- Fix compile errors in positions table by inlining columns and ordering arguments correctly
-- Allow optional import session when saving positions and add picker placeholders
-- Fix compile error in Database Management view due to missing `databaseInfoView`
-- Refactor Target Allocation list with per-class mismatch warnings and color legend
-- Improve Positions table with resizable columns and notes indicator
-- Fix compile error in Positions table selection binding
-- Fix compile error when setting table column widths
-- Add Database Management screen with backup and restore options
-- Show database metadata and allow switching between production and test modes
-- Fix table column width helper that broke compilation
-- Fix compile error when exceeding the column limit in the positions table
-- Reduce positions table to 10 columns so SwiftUI compiles
-- Fix type inference issue in Positions table column closures
-- Reset sub-class targets to zero when their class target is set to zero
-- Fix build issue in Target Allocation view by breaking out subviews
-- Resolve compile timeout in Target Allocation view by splitting left pane
-- Fix compile error referencing missing AssetSubClassData type
-- Correct portfolio target SQL queries to use instrument-based columns
-- Added GPT shell with OpenAI function calling and JSON schema validation
-- Remove duplicate Python package initializer to resolve Xcode resource error
-- Extend institution seed data with contact info and default currencies
-- Delete existing Credit-Suisse position reports for all Credit-Suisse accounts before importing new positions
-- Replace `account_id` with `institution_id` in `ImportSessions` table
-- Add CLI flags for db_tool to run phases non-interactively
-- Fix incorrect parameter label when starting import sessions
-- Store import sessions by institution and value date, tracking duplicate rows
-- Restyle Currency Maintenance window and update title to "Currency Maintenance"
-- Log mapped Asset-Unterkategorie values to AssetSubClass during Credit-Suisse import
-- Populate sub-class allocation sheet with editable sliders and totals check
-- Display sub-class rows correctly and allow saving with totals other than 100%
-- Fix deprecated onChange warning in Target Allocation view
-- Fix deprecated onChange warning in Risk Scorecard view
-- Fix deprecated onChange warning in Asset Allocation view
-- Persist portfolio class and sub-class targets using dictionaries
-- Refactor target allocation view to edit sub-class targets inline with DisclosureGroups
-- Add asset allocation variance heatmap tile to dashboard
-- Fix overlapping labels and gesture issues in allocation heatmap
-- Allow editing Asset Class in Asset SubClass popup
-- Create cash accounts during position import and record deposits
-- Extend Institutions with contact info, currency and country fields
-- Add Target Allocation maintenance screen for editing portfolio targets
-- Fix compile error in Target Allocation maintenance view
-- Expand target allocation screen with dynamic class and sub-class editing
-- Improve target allocation editor with modal sub-class panel and slider tweaks
-- Fix build errors from ForEach bindings in target allocation view
-- Refactor Target Allocation maintenance view to avoid type-checking timeouts
-- Fix deprecated isoRegionCodes warning in Institutions view
-- Add sample institutions dataset for testing
-- Replace Institutions seed data with new dataset
-- Rename cash account names using institution and currency codes
-- Restyled Institutions maintenance window for consistent look and feel
-- Retry account prompt until a account is created during position import
-- Fix compile error in Institutions view due to missing empty state component
-- Added Asset Class maintenance screens with create, update and delete
-- Fix compile errors in Asset Class maintenance view on macOS
-- Modernize Asset Class add/edit windows with standard design and logging
-- Modernize Asset Class list view with search, animations and action bar
-- Fix missing modernStatCard helper in Asset Classes view
-- Add Credit-Suisse position import with progress logging and summary alert
-- Fix quantity extraction for Credit-Suisse position import and document Excel column mapping
-- Parse ticker symbol from Valor and build instrument names including institution and currency
-- Default quantity to zero for "Credit-Suisse Call Account USD" when cell is blank
-- Prompt for instrument details when new securities are imported
-- Automatically create Credit-Suisse accounts when missing and save position reports
-- Fix unused variable warning when auto-creating Credit-Suisse cash accounts
-- Exclude cash instruments from performance and allocation views
-- Fix missing instrument popup and save newly added instruments
-- Fix instrument lookup to prompt when new securities are parsed
-- Review each parsed position with editable popup before saving and fix layout constraints
-- Provide instrument add dialog with Save/Ignore/Abort when new ISINs are encountered
-- Restyle import popups using instrument maintenance window design
-- Fix compile errors in position review and import views
-- Prompt to delete existing Credit-Suisse positions before importing and show count
-- Parse value date from Credit-Suisse sheets, show import details summary and improve instrument popups
-- Correct account number detection from cell B6 and extend new instrument prompt with dropdowns
-- Fix compile error in instrument prompt view when selecting subclass or currency
-- Record Credit-Suisse import sessions and link position reports
-- Eliminate QoS warnings by presenting modals synchronously
-- Condense instrument popups and rename review dialog title
-- Show import summary in modern styled popup
-- Condense import details popup row spacing
-- Default positions to "Credit-Suisse account" name
-- Fix saving position reports when no import session is created
-- Map Credit-Suisse categories to AssetSubClasses using documented table and treat cash
-  rows as accounts instead of instruments
-- Fix sub-class mapping using the defined Credit-Suisse keywords
-- Search existing instruments by ticker symbol before prompting
-- Use single account for all parsed positions
-- Display a status alert after each position save attempt
-- Allow reimporting the same file by removing unique constraint on file hash
-- Prompt to create new accounts when account number is missing and retry if insertion fails
-- Fix compile errors in AccountPromptView due to incorrect parameter labels
-- Improve account lookup when importing positions to match numbers with spaces
-  and require account name containing "Credit-Suisse" to prevent repeated prompts
-- Append numbers to import session names when duplicates exist
-- Fallback to account lookup by number only to use existing Credit-Suisse account
-- Fix account lookup to ignore non-breaking spaces in numbers
-- Retry import session creation when file_hash is unique in older databases
-- Improve account search by ignoring hyphens and case
-- Restrict Credit-Suisse position deletions to accounts linked to the Credit-Suisse institution
-- Add Credit-Suisse institution to seed data script for tests
-- Add debug logs for account lookups to help diagnose duplicates
-- Strip all non-alphanumeric characters when searching account numbers so the Credit-Suisse account is detected
-- Clarify that `Instruments.isin` is optional rather than mandatory
-- Add Credit-Suisse Test Account with sample position reports to seed data
-- Look up instruments by ISIN ignoring spaces and case so existing records are detected
-- Store institution_id from the linked account when saving PositionReports and prompt before removing existing Credit-Suisse positions
-- Track purchase and current price in PositionReports when importing Credit-Suisse files
-- Display institution name in Positions view
-- Fix Positions view table headers for quantity and price columns
-- Remove OLD-BANK-007 from seed data and rename Credit-Suisse test account
-- Populate purchase and current price in seed position reports
-- Fix argument order when constructing PositionReportData to resolve compile error
-- Enlarge the import details popup so all information is visible
-- Delete Credit-Suisse position reports using institution_id so all matching entries are removed
-- Use IN query when deleting by institution so duplicates with the same name are fully removed
-- Ensure seed PositionReports contain only one entry per account and instrument
-- Remove Credit-Suisse position reports even when old rows lack an institution_id by joining through Accounts
-- Bind deletion query parameters correctly so Credit-Suisse records are removed
-- Delete Credit-Suisse positions by institution_id with a single query for reliability
-- Delete Credit-Suisse positions by building a dynamic IN clause for all matching institution IDs and log the IDs removed
-- Automatically start Credit-Suisse position import when a file is chosen without asking to delete existing rows
-- Condense import popups, enlarge windows and use smaller fonts for better readability
-- Guess asset sub-class from statement categories when adding new instruments
-- Fix asset sub-class dropdown defaulting to Cash when prompting for new instruments
-- Document asset class concept version 2.1 with Credit-Suisse mapping
-- Reduce vertical spacing in import dialogs so all fields fit without scrolling
-- Display instrument currency in Positions view
-- Toggle parsing checkpoints to suppress import popups and show inline summary
-- Make import summary panel scrollable and arrange import view in two columns
-- Fix compile errors in Target Allocation maintenance view on macOS by removing
-  number-pad keyboard modifier
-- Delete existing files in target directory before deploying database
-- Stop DragonShield and Xcode when running the database tool
-- Fix initialization of database path when detecting the active mode
-- Break out Database Management view subcomponents to resolve compile timeout
-- Fix compile errors in Database Management view log lists by splitting `ForEach` expressions
-- Extract log lists into subviews to resolve type-check timeout
-- Remove unused subviews from Database Management view to keep compile times fast
-- Close edit asset class sheet when save succeeds
-- Add risk-adjusted performance dashboard powered by Python analytics
-- Embed risk scorecard into Portfolio Overview
-- Introduce interactive Asset Dashboard grouped by asset class
-- Swap ZKB and Credit-Suisse references across code and docs
-- Fix duplicate reference restore function to resolve compilation error
-- Fix missing SQLITE_TRANSIENT constant in reference data backup
-=======
->>>>>>> 88527519
 
 
 ### Added
