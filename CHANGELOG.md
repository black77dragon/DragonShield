--- conflicted
+++ resolved
@@ -181,11 +181,7 @@
 - Fix duplicate reference restore function to resolve compilation error
 - Fix missing SQLITE_TRANSIENT constant in reference data backup
 
-<<<<<<< HEAD
+- Replace "Custody Accounts" wording with "Accounts" across the app and docs
 - Fix nested transaction error during reference data restore
 - Fix missing `rowCounts` call in BackupService causing compilation failure
-- Fix compile error in Database Management view due to missing `value:` label
-=======
-- Replace "Custody Accounts" wording with "Accounts" across the app and docs
-- Fix nested transaction error during reference data restore
->>>>>>> 4923d360
+- Fix compile error in Database Management view due to missing `value:` label