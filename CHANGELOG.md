--- conflicted
+++ resolved
@@ -12,11 +12,8 @@
 
 ### Added
 - Restructure changelog and archive history (#PR_NUMBER)
-<<<<<<< HEAD
 - Introduce bank-specific import cards with filename hints and instructions (#PR_NUMBER)
-=======
 - Allow sorting Composition table by Instrument, Research %, and User % (#PR_NUMBER)
->>>>>>> 8c6a4494
 
 ### Changed
 - Replace status alerts with SwiftUI windows (#PR_NUMBER)
